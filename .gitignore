--- conflicted
+++ resolved
@@ -42,10 +42,7 @@
 .next/**
 
 
-<<<<<<< HEAD
 # Ignore all .env files
 **/**/.env
-=======
 # All .env files
-**/.env
->>>>>>> 0583840d
+**/.env