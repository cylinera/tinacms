{
  "version": {
<<<<<<< HEAD
    "fullVersion": "0.59.1",
    "major": "0",
    "minor": "59",
    "patch": "1"
=======
    "fullVersion": "0.59.2",
    "major": "0",
    "minor": "59",
    "patch": "2"
>>>>>>> 29d953da
  },
  "meta": {},
  "collections": [
    {
      "label": "Page Content",
      "name": "page",
      "path": "content/page",
      "fields": [
        {
          "name": "body",
          "label": "Main Content",
          "type": "rich-text",
          "isBody": true,
          "namespace": [
            "page",
            "body"
          ]
        }
      ],
      "namespace": [
        "page"
      ]
    },
    {
      "label": "Blog Posts",
      "name": "post",
      "path": "content/post",
      "format": "md",
      "fields": [
        {
          "type": "string",
          "label": "Title",
          "name": "title",
          "namespace": [
            "post",
            "title"
          ]
        },
        {
          "type": "string",
          "label": "Topic",
          "name": "topic",
          "options": [
            "programming",
            "blacksmithing"
          ],
          "list": true,
          "namespace": [
            "post",
            "topic"
          ]
        },
        {
          "type": "rich-text",
          "label": "Blog Post Body",
          "name": "body",
          "isBody": true,
          "templates": [
            {
              "name": "Gallery",
              "label": "Gallery",
              "fields": [
                {
                  "label": "Images",
                  "name": "images",
                  "type": "object",
                  "list": true,
                  "fields": [
                    {
                      "type": "image",
                      "name": "src",
                      "label": "Source",
                      "namespace": [
                        "post",
                        "body",
                        "Gallery",
                        "images",
                        "src"
                      ]
                    },
                    {
                      "type": "string",
                      "name": "width",
                      "label": "Width",
                      "namespace": [
                        "post",
                        "body",
                        "Gallery",
                        "images",
                        "width"
                      ]
                    },
                    {
                      "type": "string",
                      "name": "height",
                      "label": "Height",
                      "namespace": [
                        "post",
                        "body",
                        "Gallery",
                        "images",
                        "height"
                      ]
                    }
                  ],
                  "namespace": [
                    "post",
                    "body",
                    "Gallery",
                    "images"
                  ]
                },
                {
                  "type": "string",
                  "name": "alignment",
                  "label": "Alignment",
                  "options": [
                    "left",
                    "center",
                    "right"
                  ],
                  "namespace": [
                    "post",
                    "body",
                    "Gallery",
                    "alignment"
                  ]
                },
                {
                  "type": "string",
                  "name": "gap",
                  "label": "Gap",
                  "namespace": [
                    "post",
                    "body",
                    "Gallery",
                    "gap"
                  ]
                }
              ],
              "namespace": [
                "post",
                "body",
                "Gallery"
              ]
            }
          ],
          "namespace": [
            "post",
            "body"
          ]
        }
      ],
      "namespace": [
        "post"
      ]
    }
  ]
}<|MERGE_RESOLUTION|>--- conflicted
+++ resolved
@@ -1,16 +1,9 @@
 {
   "version": {
-<<<<<<< HEAD
-    "fullVersion": "0.59.1",
-    "major": "0",
-    "minor": "59",
-    "patch": "1"
-=======
     "fullVersion": "0.59.2",
     "major": "0",
     "minor": "59",
     "patch": "2"
->>>>>>> 29d953da
   },
   "meta": {},
   "collections": [
@@ -24,15 +17,10 @@
           "label": "Main Content",
           "type": "rich-text",
           "isBody": true,
-          "namespace": [
-            "page",
-            "body"
-          ]
+          "namespace": ["page", "body"]
         }
       ],
-      "namespace": [
-        "page"
-      ]
+      "namespace": ["page"]
     },
     {
       "label": "Blog Posts",
@@ -44,24 +32,15 @@
           "type": "string",
           "label": "Title",
           "name": "title",
-          "namespace": [
-            "post",
-            "title"
-          ]
+          "namespace": ["post", "title"]
         },
         {
           "type": "string",
           "label": "Topic",
           "name": "topic",
-          "options": [
-            "programming",
-            "blacksmithing"
-          ],
+          "options": ["programming", "blacksmithing"],
           "list": true,
-          "namespace": [
-            "post",
-            "topic"
-          ]
+          "namespace": ["post", "topic"]
         },
         {
           "type": "rich-text",
@@ -83,13 +62,7 @@
                       "type": "image",
                       "name": "src",
                       "label": "Source",
-                      "namespace": [
-                        "post",
-                        "body",
-                        "Gallery",
-                        "images",
-                        "src"
-                      ]
+                      "namespace": ["post", "body", "Gallery", "images", "src"]
                     },
                     {
                       "type": "string",
@@ -116,57 +89,29 @@
                       ]
                     }
                   ],
-                  "namespace": [
-                    "post",
-                    "body",
-                    "Gallery",
-                    "images"
-                  ]
+                  "namespace": ["post", "body", "Gallery", "images"]
                 },
                 {
                   "type": "string",
                   "name": "alignment",
                   "label": "Alignment",
-                  "options": [
-                    "left",
-                    "center",
-                    "right"
-                  ],
-                  "namespace": [
-                    "post",
-                    "body",
-                    "Gallery",
-                    "alignment"
-                  ]
+                  "options": ["left", "center", "right"],
+                  "namespace": ["post", "body", "Gallery", "alignment"]
                 },
                 {
                   "type": "string",
                   "name": "gap",
                   "label": "Gap",
-                  "namespace": [
-                    "post",
-                    "body",
-                    "Gallery",
-                    "gap"
-                  ]
+                  "namespace": ["post", "body", "Gallery", "gap"]
                 }
               ],
-              "namespace": [
-                "post",
-                "body",
-                "Gallery"
-              ]
+              "namespace": ["post", "body", "Gallery"]
             }
           ],
-          "namespace": [
-            "post",
-            "body"
-          ]
+          "namespace": ["post", "body"]
         }
       ],
-      "namespace": [
-        "post"
-      ]
+      "namespace": ["post"]
     }
   ]
 }