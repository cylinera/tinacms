--- conflicted
+++ resolved
@@ -179,19 +179,11 @@
   edges?: Maybe<Array<Maybe<PageConnectionEdges>>>;
 };
 
-<<<<<<< HEAD
 export type PostPostsPost = Post;
 
 export type PostPosts = {
   __typename?: 'PostPosts';
   post?: Maybe<PostPostsPost>;
-=======
-export type PostRelatedPostsPostDocument = PageDocument | PostDocument;
-
-export type PostRelatedPosts = {
-  __typename?: 'PostRelatedPosts';
-  post?: Maybe<PostRelatedPostsPostDocument>;
->>>>>>> da1969f1
   label?: Maybe<Scalars['String']>;
 };
 
@@ -317,11 +309,7 @@
 
 export type PagePartsFragment = { __typename?: 'Page', Title?: Maybe<string>, body?: Maybe<any> };
 
-<<<<<<< HEAD
 export type PostPartsFragment = { __typename?: 'Post', title?: Maybe<string>, topic?: Maybe<Array<Maybe<string>>>, body?: Maybe<any>, posts?: Maybe<Array<Maybe<{ __typename: 'PostPosts', label?: Maybe<string>, post?: Maybe<{ __typename?: 'Post', id: string }> }>>>, foo?: Maybe<{ __typename: 'PostFoo', bar?: Maybe<string> }> };
-=======
-export type PostPartsFragment = { __typename?: 'Post', title?: Maybe<string>, topic?: Maybe<Array<Maybe<string>>>, body?: Maybe<any>, relatedPosts?: Maybe<Array<Maybe<{ __typename: 'PostRelatedPosts', label?: Maybe<string>, post?: Maybe<{ __typename?: 'PageDocument', id: string } | { __typename?: 'PostDocument', id: string }> }>>>, foo?: Maybe<{ __typename: 'PostFoo', bar?: Maybe<string> }> };
->>>>>>> da1969f1
 
 export type PageQueryVariables = Exact<{
   relativePath: Scalars['String'];
@@ -340,20 +328,12 @@
 }>;
 
 
-<<<<<<< HEAD
 export type PostQuery = { __typename?: 'Query', post: { __typename?: 'Post', id: string, title?: Maybe<string>, topic?: Maybe<Array<Maybe<string>>>, body?: Maybe<any>, _sys: { __typename?: 'SystemInfo', filename: string, basename: string, breadcrumbs: Array<string>, path: string, relativePath: string, extension: string }, posts?: Maybe<Array<Maybe<{ __typename: 'PostPosts', label?: Maybe<string>, post?: Maybe<{ __typename?: 'Post', id: string }> }>>>, foo?: Maybe<{ __typename: 'PostFoo', bar?: Maybe<string> }> } };
-=======
-export type GetPostDocumentQuery = { __typename?: 'Query', getPostDocument: { __typename?: 'PostDocument', id: string, sys: { __typename?: 'SystemInfo', filename: string, basename: string, breadcrumbs: Array<string>, path: string, relativePath: string, extension: string }, data: { __typename?: 'Post', title?: Maybe<string>, topic?: Maybe<Array<Maybe<string>>>, body?: Maybe<any>, relatedPosts?: Maybe<Array<Maybe<{ __typename: 'PostRelatedPosts', label?: Maybe<string>, post?: Maybe<{ __typename?: 'PageDocument', id: string } | { __typename?: 'PostDocument', id: string }> }>>>, foo?: Maybe<{ __typename: 'PostFoo', bar?: Maybe<string> }> } } };
->>>>>>> da1969f1
 
 export type PostConnectionQueryVariables = Exact<{ [key: string]: never; }>;
 
 
-<<<<<<< HEAD
 export type PostConnectionQuery = { __typename?: 'Query', postConnection: { __typename?: 'PostConnection', totalCount: number, edges?: Maybe<Array<Maybe<{ __typename?: 'PostConnectionEdges', node?: Maybe<{ __typename?: 'Post', id: string, title?: Maybe<string>, topic?: Maybe<Array<Maybe<string>>>, body?: Maybe<any>, _sys: { __typename?: 'SystemInfo', filename: string, basename: string, breadcrumbs: Array<string>, path: string, relativePath: string, extension: string }, posts?: Maybe<Array<Maybe<{ __typename: 'PostPosts', label?: Maybe<string>, post?: Maybe<{ __typename?: 'Post', id: string }> }>>>, foo?: Maybe<{ __typename: 'PostFoo', bar?: Maybe<string> }> }> }>>> } };
-=======
-export type GetPostListQuery = { __typename?: 'Query', getPostList: { __typename?: 'PostConnection', totalCount: number, edges?: Maybe<Array<Maybe<{ __typename?: 'PostConnectionEdges', node?: Maybe<{ __typename?: 'PostDocument', id: string, sys: { __typename?: 'SystemInfo', filename: string, basename: string, breadcrumbs: Array<string>, path: string, relativePath: string, extension: string }, data: { __typename?: 'Post', title?: Maybe<string>, topic?: Maybe<Array<Maybe<string>>>, body?: Maybe<any>, relatedPosts?: Maybe<Array<Maybe<{ __typename: 'PostRelatedPosts', label?: Maybe<string>, post?: Maybe<{ __typename?: 'PageDocument', id: string } | { __typename?: 'PostDocument', id: string }> }>>>, foo?: Maybe<{ __typename: 'PostFoo', bar?: Maybe<string> }> } }> }>>> } };
->>>>>>> da1969f1
 
 export const PagePartsFragmentDoc = gql`
     fragment PageParts on Page {
