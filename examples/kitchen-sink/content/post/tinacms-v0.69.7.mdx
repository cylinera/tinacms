---
title: Some Titledfs
author: content/authors/pedro.md
categories:
  - nextjs
---

<<<<<<< HEAD
Testing __things__ are working? *[Here's *the forecast*](http://example.com)*
for tomorrow's weather

- List item. With _emphasis_

  # Heading That's part of the List

  ```typescript
  // And a code block, too!
  const meh: Node = {}
  ```

  You can put block content in here as much as you want. Here's a table:

  | foo | bar |
  | :-- | :-: |
  | baz | qux _with some emphasis_ and [link][bravo] |

> This is my blockquote
>
> # Here's a header
>
> ```js
> and a code block
> ```

## Testing again!

```javascript
const hello = "world"
```

123 Street\
Abc, London

| foo | bar |
| :-- | :-: |
| baz | qux _with some emphasis_ and [link][bravo] |

some `inline code` goes here. _bold `marks are ignored`_ for inline code.

You can ~~delete this code~~. And __emphasize the ~~deletion~~__ if you'd like

Here's a <a href="some-link" data-link="true" disabled>Link to the docs</a>

This is an image ![ok](https://images.unsplash.com/photo-1590073844006-33379778ae09?ixlib=rb-4.0.3&ixid=MnwxMjA3fDF8MHxwaG90by1wYWdlfHx8fGVufDB8fHx8&auto=format&fit=crop&w=3474&q=80)

I'm making a reference to the [^some definition] footnote

[alpha][bravo]

---

![alpha][bravo]

[^some definition]: ## This is a footnote definition

  I am part of the footnote still!

[bravo]: http://exapmle.com/referenceimage.jpg

Here's an ![image you'll __love__](http://example.com/my-img.jpg)
=======
Testing

# Ok This is better.

{{% pull-quote foo="Hello, world" %}}
This is a quote.
{{% /pull-quote %}}
>>>>>>> 70eb40c9
<|MERGE_RESOLUTION|>--- conflicted
+++ resolved
@@ -5,7 +5,6 @@
   - nextjs
 ---
 
-<<<<<<< HEAD
 Testing __things__ are working? *[Here's *the forecast*](http://example.com)*
 for tomorrow's weather
 
@@ -67,13 +66,4 @@
 
 [bravo]: http://exapmle.com/referenceimage.jpg
 
-Here's an ![image you'll __love__](http://example.com/my-img.jpg)
-=======
-Testing
-
-# Ok This is better.
-
-{{% pull-quote foo="Hello, world" %}}
-This is a quote.
-{{% /pull-quote %}}
->>>>>>> 70eb40c9
+Here's an ![image you'll __love__](http://example.com/my-img.jpg)