--- conflicted
+++ resolved
@@ -46,197 +46,6 @@
   getCollections: [Collection!]!
   node(id: String): Node!
   getDocument(collection: String, relativePath: String): DocumentNode!
-<<<<<<< HEAD
-  getDocumentList(before: String, after: String, first: Int, last: Int, filter: DocumentFilter): DocumentConnection!
-  getDocumentFields: JSON!
-  getPostsDocument(relativePath: String): PostsDocument!
-  getPostsList(before: String, after: String, first: Int, last: Int, filter: PostsFilter): PostsConnection!
-  getGlobalDocument(relativePath: String): GlobalDocument!
-  getGlobalList(before: String, after: String, first: Int, last: Int, filter: GlobalFilter): GlobalConnection!
-  getAuthorsDocument(relativePath: String): AuthorsDocument!
-  getAuthorsList(before: String, after: String, first: Int, last: Int, filter: AuthorsFilter): AuthorsConnection!
-  getPagesDocument(relativePath: String): PagesDocument!
-  getPagesList(before: String, after: String, first: Int, last: Int, filter: PagesFilter): PagesConnection!
-}
-
-input StringFilter {
-  startsWith: String
-  eq: String
-  exists: Boolean
-}
-
-input Posts_bodyDateTimeFilter {
-  format: StringFilter
-}
-
-input RichTextFilter {
-  startsWith: String
-  eq: String
-  exists: Boolean
-}
-
-input Posts_bodyBlockQuoteFilter {
-  children: RichTextFilter
-  authorName: StringFilter
-}
-
-input Posts_bodyNewsletterSignupFilter {
-  children: RichTextFilter
-  placeholder: StringFilter
-  buttonText: StringFilter
-  disclaimer: RichTextFilter
-}
-
-input Posts_bodyFilter {
-  DateTime: Posts_bodyDateTimeFilter
-  BlockQuote: Posts_bodyBlockQuoteFilter
-  NewsletterSignup: Posts_bodyNewsletterSignupFilter
-}
-
-input AuthorsFilter {
-  name: StringFilter
-  avatar: StringFilter
-}
-
-input PostsAuthorFilter {
-  authors: AuthorsFilter
-}
-
-input DatetimeFilter {
-  after: String
-  before: String
-  eq: String
-  exists: Boolean
-}
-
-input ImageFilter {
-  startsWith: String
-  eq: String
-  exists: Boolean
-}
-
-input PostsFilter {
-  _body: Posts_bodyFilter
-  title: StringFilter
-  author: PostsAuthorFilter
-  date: DatetimeFilter
-  heroImg: ImageFilter
-  excerpt: StringFilter
-}
-
-input GlobalHeaderIconFilter {
-  color: StringFilter
-  style: StringFilter
-  name: StringFilter
-}
-
-input GlobalHeaderNavFilter {
-  href: StringFilter
-  label: StringFilter
-}
-
-input GlobalHeaderFilter {
-  icon: GlobalHeaderIconFilter
-  color: StringFilter
-  nav: GlobalHeaderNavFilter
-}
-
-input GlobalFooterSocialFilter {
-  facebook: StringFilter
-  twitter: StringFilter
-  instagram: StringFilter
-  github: StringFilter
-}
-
-input GlobalFooterFilter {
-  color: StringFilter
-  social: GlobalFooterSocialFilter
-}
-
-input GlobalThemeFilter {
-  color: StringFilter
-  font: StringFilter
-  icon: StringFilter
-  darkMode: StringFilter
-}
-
-input GlobalFilter {
-  header: GlobalHeaderFilter
-  footer: GlobalFooterFilter
-  theme: GlobalThemeFilter
-}
-
-input BooleanFilter {
-  eq: Boolean
-  exists: Boolean
-}
-
-input PagesBlocksHeroActionsFilter {
-  label: StringFilter
-  type: StringFilter
-  icon: BooleanFilter
-  link: StringFilter
-}
-
-input PagesBlocksHeroImageFilter {
-  src: ImageFilter
-  alt: StringFilter
-}
-
-input PagesBlocksHeroFilter {
-  tagline: StringFilter
-  headline: StringFilter
-  text: StringFilter
-  actions: PagesBlocksHeroActionsFilter
-  image: PagesBlocksHeroImageFilter
-  color: StringFilter
-}
-
-input PagesBlocksFeaturesItemsIconFilter {
-  color: StringFilter
-  style: StringFilter
-  name: StringFilter
-}
-
-input PagesBlocksFeaturesItemsFilter {
-  icon: PagesBlocksFeaturesItemsIconFilter
-  title: StringFilter
-  text: StringFilter
-}
-
-input PagesBlocksFeaturesFilter {
-  items: PagesBlocksFeaturesItemsFilter
-  color: StringFilter
-}
-
-input PagesBlocksContentFilter {
-  body: StringFilter
-  color: StringFilter
-}
-
-input PagesBlocksTestimonialFilter {
-  quote: StringFilter
-  author: StringFilter
-  color: StringFilter
-}
-
-input PagesBlocksFilter {
-  hero: PagesBlocksHeroFilter
-  features: PagesBlocksFeaturesFilter
-  content: PagesBlocksContentFilter
-  testimonial: PagesBlocksTestimonialFilter
-}
-
-input PagesFilter {
-  blocks: PagesBlocksFilter
-}
-
-input DocumentFilter {
-  posts: PostsFilter
-  global: GlobalFilter
-  authors: AuthorsFilter
-  pages: PagesFilter
-=======
   getDocumentList(before: String, after: String, first: Float, last: Float): DocumentConnection!
   getDocumentFields: JSON!
   getPostsDocument(relativePath: String): PostsDocument!
@@ -247,7 +56,6 @@
   getAuthorsList(before: String, after: String, first: Float, last: Float): AuthorsConnection!
   getPagesDocument(relativePath: String): PagesDocument!
   getPagesList(before: String, after: String, first: Float, last: Float): PagesConnection!
->>>>>>> 96d92646
 }
 
 type DocumentConnectionEdges {
@@ -270,11 +78,7 @@
   matches: String
   templates: [JSON]
   fields: [JSON]
-<<<<<<< HEAD
-  documents(before: String, after: String, first: Int, last: Int, filter: DocumentFilter): DocumentConnection!
-=======
   documents(before: String, after: String, first: Float, last: Float): DocumentConnection!
->>>>>>> 96d92646
 }
 
 union DocumentNode = PostsDocument | GlobalDocument | AuthorsDocument | PagesDocument
