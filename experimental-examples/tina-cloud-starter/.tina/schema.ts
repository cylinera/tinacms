import { defineSchema, defineConfig } from "tinacms";
import type { TinaTemplate } from "tinacms";
import { client } from "./client";
import { contentBlockSchema } from "../components/blocks/content";
import { featureBlockShema } from "../components/blocks/features";
import { heroBlockSchema } from "../components/blocks/hero";
import { testimonialBlockSchema } from "../components/blocks/testimonial";
import { iconSchema } from "../components/icon";

const tem = {
  name: "test",
  label: "test",
  fields: [{ type: "string", name: "yo" }],
};
// const CreateInnerTemplate = () => {
const InnerTemplate: TinaTemplate = {
  label: "List Items",
  name: "items",
  ui: {
    defaultItem: {
      title: "Here's Another Feature",
    },
  },
  fields: [
    {
      label: "Page Blocks",
      name: "nestedBlockc",
      type: "object",
      list: true,
      ui: {
        visualSelector: true,
      },
      fields: [
        {
          label: "title",
          name: "title",
          type: "string",
        },
      ],
    },
  ],
};
// return InnerTemplate;
// };

const BlocksTemplate: TinaTemplate = {
  label: "Page Blocks",
  name: "nestedBlocks",
  fields: [
    {
      label: "Page Blocks",
      name: "nestedBlock1",
      type: "object",
      list: true,
      templates: [InnerTemplate],
    },
    {
      label: "Page Blocks2",
      name: "nestedBlock2",
      type: "object",
      list: true,
      templates: [InnerTemplate],
    },
  ],
};

const schema = defineSchema({
  config: {
    client: {
      referenceDepth: 5,
    },
    media: {
      tina: {
        publicFolder: "public",
        mediaRoot: "uploads",
      },
    },
  },
  collections: [
    {
      label: "Blog Posts",
      name: "posts",
      path: "content/posts",
      format: "mdx",
      fields: [
        {
<<<<<<< HEAD
          type: "reference",
          name: "morePosts",
          collections: ["posts", "pages"],
=======
          label: "3 layer nesting",
          name: "pageBlocks3",
          type: "object",
          description:
            "This also works. It's a blockList > groupList > groupList",
          list: true,
          templates: [BlocksTemplate],
>>>>>>> 5b16e7c0
        },
        {
          type: "string",
          label: "Title",
          name: "title",
          required: true,
          isTitle: true,
        },
        {
          type: "image",
          name: "heroImg",
          label: "Hero Image",
        },
        {
          type: "rich-text",
          label: "Excerpt",
          name: "excerpt",
        },
        {
          type: "reference",
          label: "Author",
          name: "author",
          collections: ["authors"],
        },
        {
          type: "datetime",
          label: "Posted Date",
          name: "date",
          ui: {
            dateFormat: "MMMM DD YYYY",
            timeFormat: "hh:mm A",
          },
        },
        {
          type: "rich-text",
          label: "Body",
          name: "_body",
          templates: [
            {
              name: "DateTime",
              label: "Date & Time",
              inline: true,
              fields: [
                {
                  name: "format",
                  label: "Format",
                  type: "string",
                  options: ["utc", "iso", "local"],
                },
              ],
            },
            {
              name: "BlockQuote",
              label: "Block Quote",
              fields: [
                {
                  name: "children",
                  label: "Quote",
                  type: "rich-text",
                },
                {
                  name: "authorName",
                  label: "Author",
                  type: "string",
                },
              ],
            },
            {
              name: "NewsletterSignup",
              label: "Newsletter Sign Up",
              fields: [
                {
                  name: "children",
                  label: "CTA",
                  type: "rich-text",
                },
                {
                  name: "placeholder",
                  label: "Placeholder",
                  type: "string",
                },
                {
                  name: "buttonText",
                  label: "Button Text",
                  type: "string",
                },
                {
                  name: "disclaimer",
                  label: "Disclaimer",
                  type: "rich-text",
                },
              ],
              ui: {
                defaultItem: {
                  placeholder: "Enter your email",
                  buttonText: "Notify Me",
                },
              },
            },
          ],
          isBody: true,
        },
      ],
    },
    {
      label: "Global",
      name: "global",
      path: "content/global",
      format: "json",
      fields: [
        {
          type: "object",
          label: "Header",
          name: "header",
          fields: [
            iconSchema,
            {
              type: "string",
              label: "Color",
              name: "color",
              options: [
                { label: "Default", value: "default" },
                { label: "Primary", value: "primary" },
              ],
            },
            {
              type: "object",
              label: "Nav Links",
              name: "nav",
              list: true,
              ui: {
                defaultItem: {
                  href: "home",
                  label: "Home",
                },
              },
              fields: [
                {
                  type: "string",
                  label: "Link",
                  name: "href",
                },
                {
                  type: "string",
                  label: "Label",
                  name: "label",
                },
              ],
            },
          ],
        },
        {
          type: "object",
          label: "Footer",
          name: "footer",
          fields: [
            {
              type: "string",
              label: "Color",
              name: "color",
              options: [
                { label: "Default", value: "default" },
                { label: "Primary", value: "primary" },
              ],
            },
            {
              type: "object",
              label: "Social Links",
              name: "social",
              fields: [
                {
                  type: "string",
                  label: "Facebook",
                  name: "facebook",
                },
                {
                  type: "string",
                  label: "Twitter",
                  name: "twitter",
                },
                {
                  type: "string",
                  label: "Instagram",
                  name: "instagram",
                },
                {
                  type: "string",
                  label: "Github",
                  name: "github",
                },
              ],
            },
          ],
        },
        {
          type: "object",
          label: "Theme",
          name: "theme",
          fields: [
            {
              type: "string",
              label: "Primary Color",
              name: "color",
              options: [
                {
                  label: "Blue",
                  value: "blue",
                },
                {
                  label: "Teal",
                  value: "teal",
                },
                {
                  label: "Green",
                  value: "green",
                },
                {
                  label: "Red",
                  value: "red",
                },
                {
                  label: "Pink",
                  value: "pink",
                },
                {
                  label: "Purple",
                  value: "purple",
                },
                {
                  label: "Orange",
                  value: "orange",
                },
                {
                  label: "Yellow",
                  value: "yellow",
                },
              ],
            },
            {
              type: "string",
              name: "font",
              label: "Font Family",
              options: [
                {
                  label: "System Sans",
                  value: "sans",
                },
                {
                  label: "Nunito",
                  value: "nunito",
                },
                {
                  label: "Lato",
                  value: "lato",
                },
              ],
            },
            {
              type: "string",
              name: "icon",
              label: "Icon Set",
              options: [
                {
                  label: "Boxicons",
                  value: "boxicon",
                },
                {
                  label: "Heroicons",
                  value: "heroicon",
                },
              ],
            },
            {
              type: "string",
              name: "darkMode",
              label: "Dark Mode",
              options: [
                {
                  label: "System",
                  value: "system",
                },
                {
                  label: "Light",
                  value: "light",
                },
                {
                  label: "Dark",
                  value: "dark",
                },
              ],
            },
          ],
        },
      ],
    },
    {
      label: "Authors",
      name: "authors",
      path: "content/authors",
      format: "md",
      fields: [
        {
          type: "string",
          label: "Name",
          name: "name",
          required: true,
          isTitle: true,
        },
        {
          type: "string",
          label: "Avatar",
          name: "avatar",
        },
      ],
    },
    {
      label: "Pages",
      name: "pages",
      path: "content/pages",
      fields: [
        {
          type: "object",
          list: true,
          name: "blocks",
          label: "Sections",
          ui: {
            visualSelector: true,
          },
          templates: [
            heroBlockSchema,
            featureBlockShema,
            contentBlockSchema,
            testimonialBlockSchema,
          ],
        },
      ],
    },
  ],
});

export default schema;

export const tinaConfig = defineConfig({
  client,
  schema,
  // Can add this back in if we want to use the cloudinary media store
  // mediaStore: async () => {
  //   const pack = await import("next-tinacms-cloudinary");
  //   return pack.TinaCloudCloudinaryMediaStore;
  // },
  cmsCallback: (cms) => {
    /**
     * Enables experimental branch switcher
     */
    cms.flags.set("branch-switcher", true);
    cms.flags.set("experimentalData", true);

    // cms.sidebar.position = "overlay";
    // cms.sidebar.defaultState = "closed";
    // cms.sidebar.renderNav = false;

    /**
     * When `tina-admin` is enabled, this plugin configures contextual editing for collections
     */
    import("tinacms").then(({ RouteMappingPlugin }) => {
      const RouteMapping = new RouteMappingPlugin((collection, document) => {
        if (["authors", "global"].includes(collection.name)) {
          return undefined;
        }
        if (["pages"].includes(collection.name)) {
          if (document._sys.filename === "home") {
            return `/`;
          }
          if (document._sys.filename === "about") {
            return `/about`;
          }
          return undefined;
        }
        return `/${collection.name}/${document._sys.filename}`;
      });
      cms.plugins.add(RouteMapping);
    });

    return cms;
  },
  formifyCallback: ({ formConfig, createForm, createGlobalForm }) => {
    if (formConfig.id === "content/global/index.json") {
      return createGlobalForm(formConfig);
    }

    return createForm(formConfig);
  },
});<|MERGE_RESOLUTION|>--- conflicted
+++ resolved
@@ -84,19 +84,9 @@
       format: "mdx",
       fields: [
         {
-<<<<<<< HEAD
           type: "reference",
           name: "morePosts",
           collections: ["posts", "pages"],
-=======
-          label: "3 layer nesting",
-          name: "pageBlocks3",
-          type: "object",
-          description:
-            "This also works. It's a blockList > groupList > groupList",
-          list: true,
-          templates: [BlocksTemplate],
->>>>>>> 5b16e7c0
         },
         {
           type: "string",
