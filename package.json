--- conflicted
+++ resolved
@@ -49,11 +49,8 @@
     "workspace": "^0.0.1-preview.1"
   },
   "devDependencies": {
-<<<<<<< HEAD
+    "@types/jest": "^27.4.1",
+    "cypress": "9.2.0",
     "husky": "^7.0.0"
-=======
-    "@types/jest": "^27.4.1",
-    "cypress": "9.2.0"
->>>>>>> a28b787c
   }
 }