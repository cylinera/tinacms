{
  "name": "root",
  "private": true,
  "workspaces": [
    "packages/@tinacms/*",
    "examples/*",
    "experimental-examples/*",
    "packages/[^@]*"
  ],
  "scripts": {
<<<<<<< HEAD
    "watch": "pnpm run build && pnpm --filter=\"./packages/@tinacms/scripts\" run watch",
=======
    "dev": "pnpm watch",
    "watch": "FORCE_COLOR=1 pnpm run build && pnpm --filter=\"./packages/@tinacms/scripts\" run watch",
>>>>>>> cd0f727b
    "build": "turbo run build --filter=\"./packages/**\"",
    "test": "turbo run test --filter=\"./packages/**\" -- --silent",
    "types": "turbo run types --filter=\"./packages/**\"",
    "build:e2e": "pnpm run build && pnpm --filter=kitchen-sink-starter run build",
    "start:e2e": "pnpm --filter=kitchen-sink-starter run start ",
    "start:e2e:dev": "pnpm --filter=kitchen-sink-starter run dev",
    "test:dev": "pnpm cypress open",
    "test:e2e": "pnpm cypress run",
    "version": "pnpm exec changeset version --ignore @tinacms/starter  --ignore starter-basic --ignore kitchen-sink-starter",
    "version:snapshot": "pnpm exec changeset version --snapshot --ignore @tinacms/starter  --ignore starter-basic --ignore kitchen-sink-starter",
    "publish": "pnpm publish -r --no-git-checks --access public",
    "publish:beta": "pnpm publish -r --tag beta --no-git-checks --access public",
    "publish:dev": "pnpm publish -r --tag dev --no-git-checks --access public",
    "push-tags": "pnpm exec changeset tag && git pull && git push --follow-tags",
    "lint": "eslint \"./packages/**/*{.ts,.tsx}\"",
    "format": "prettier --write .",
    "postinstall": "husky install"
  },
  "dependencies": {
    "@changesets/cli": "^2.26.0",
    "@typescript-eslint/eslint-plugin": "^2.34.0",
    "@typescript-eslint/parser": "5.15.0",
    "@yarnpkg/pnpify": "^2.4.0",
    "danger": "^11.2.3",
    "eslint": "^6.8.0",
    "eslint-config-prettier": "^6.15.0",
    "eslint-plugin-react": "^7.32.2",
    "eslint-plugin-react-hooks": "^2.5.1",
    "mime-types": "^2.1.35",
    "nodemon": "2.0.22",
    "prettier": "^2.8.4",
    "pretty-quick": "^3.1.3",
    "typescript": "4.3.5",
    "workspace": "^0.0.1-preview.1"
  },
  "devDependencies": {
    "@types/jest": "^27.5.2",
    "cypress": "9.5.3",
    "husky": "^7.0.4",
    "turbo": "^1.8.5"
  },
  "pnpm": {
    "overrides": {
      "@types/react": "17.0.47",
      "vm2@<3.9.11": ">=3.9.11"
    }
  }
}<|MERGE_RESOLUTION|>--- conflicted
+++ resolved
@@ -8,12 +8,8 @@
     "packages/[^@]*"
   ],
   "scripts": {
-<<<<<<< HEAD
-    "watch": "pnpm run build && pnpm --filter=\"./packages/@tinacms/scripts\" run watch",
-=======
     "dev": "pnpm watch",
     "watch": "FORCE_COLOR=1 pnpm run build && pnpm --filter=\"./packages/@tinacms/scripts\" run watch",
->>>>>>> cd0f727b
     "build": "turbo run build --filter=\"./packages/**\"",
     "test": "turbo run test --filter=\"./packages/**\" -- --silent",
     "types": "turbo run types --filter=\"./packages/**\"",
