{
  "name": "@tinacms/app",
<<<<<<< HEAD
  "version": "1.1.1",
  "type": "module",
  "main": "index.html",
=======
  "version": "1.1.2",
  "main": "dist/index.js",
  "exports": {
    ".": {
      "types": "./dist/index.d.ts",
      "import": "./dist/index.es.js",
      "require": "./dist/index.js"
    },
    "./dist/test-utils": {
      "types": "./dist/test-utils.d.ts",
      "import": "./dist/test-utils.es.js",
      "require": "./dist/test-utils.js"
    }
  },
  "files": [
    "appFiles",
    "dist"
  ],
  "typings": "dist/index.d.ts",
>>>>>>> cf336dbd
  "license": "Apache-2.0",
  "devDependencies": {
    "@types/react": "17.0.2",
    "@types/react-dom": "17.0.2",
    "typescript": "^4.6.4"
  },
  "dependencies": {
    "@graphiql/toolkit": "^0.8.2",
    "@headlessui/react": "1.6.6",
    "@heroicons/react": "1.0.6",
    "@monaco-editor/react": "4.4.5",
    "@tinacms/mdx": "workspace:*",
    "@tinacms/toolkit": "workspace:*",
    "@xstate/react": "3.0.0",
    "final-form": "4.20.7",
    "graphiql": "^2.4.0",
    "graphql": "15.8.0",
    "monaco-editor": "0.31.0",
    "postcss": "^8.4.14",
    "postcss-nested": "^5.0.6",
    "react": "17.0.2",
    "react-dom": "17.0.2",
    "react-is": "17.0.2",
    "react-router-dom": "6.3.0",
<<<<<<< HEAD
    "tailwindcss": "^3.1.6",
    "tinacms": "workspace:*",
    "xstate": "4.32.1"
=======
    "tailwindcss": "^3.2.7",
    "typescript": "^4.6.4",
    "vite": "3.1.8",
    "@monaco-editor/react": "4.4.5",
    "monaco-editor": "0.31.0",
    "webfontloader": "1.6.28"
>>>>>>> cf336dbd
  }
}<|MERGE_RESOLUTION|>--- conflicted
+++ resolved
@@ -1,30 +1,8 @@
 {
   "name": "@tinacms/app",
-<<<<<<< HEAD
   "version": "1.1.1",
   "type": "module",
   "main": "index.html",
-=======
-  "version": "1.1.2",
-  "main": "dist/index.js",
-  "exports": {
-    ".": {
-      "types": "./dist/index.d.ts",
-      "import": "./dist/index.es.js",
-      "require": "./dist/index.js"
-    },
-    "./dist/test-utils": {
-      "types": "./dist/test-utils.d.ts",
-      "import": "./dist/test-utils.es.js",
-      "require": "./dist/test-utils.js"
-    }
-  },
-  "files": [
-    "appFiles",
-    "dist"
-  ],
-  "typings": "dist/index.d.ts",
->>>>>>> cf336dbd
   "license": "Apache-2.0",
   "devDependencies": {
     "@types/react": "17.0.2",
@@ -35,31 +13,25 @@
     "@graphiql/toolkit": "^0.8.2",
     "@headlessui/react": "1.6.6",
     "@heroicons/react": "1.0.6",
-    "@monaco-editor/react": "4.4.5",
     "@tinacms/mdx": "workspace:*",
     "@tinacms/toolkit": "workspace:*",
     "@xstate/react": "3.0.0",
     "final-form": "4.20.7",
     "graphiql": "^2.4.0",
     "graphql": "15.8.0",
-    "monaco-editor": "0.31.0",
     "postcss": "^8.4.14",
     "postcss-nested": "^5.0.6",
     "react": "17.0.2",
     "react-dom": "17.0.2",
     "react-is": "17.0.2",
     "react-router-dom": "6.3.0",
-<<<<<<< HEAD
-    "tailwindcss": "^3.1.6",
     "tinacms": "workspace:*",
-    "xstate": "4.32.1"
-=======
+    "xstate": "4.32.1",
     "tailwindcss": "^3.2.7",
     "typescript": "^4.6.4",
     "vite": "3.1.8",
     "@monaco-editor/react": "4.4.5",
     "monaco-editor": "0.31.0",
     "webfontloader": "1.6.28"
->>>>>>> cf336dbd
   }
 }