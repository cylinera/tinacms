import React from 'react'
import * as G from 'graphql'
import { getIn } from 'final-form'
import { z } from 'zod'
// @ts-expect-error
import schemaJson from 'SCHEMA_IMPORT'
import { expandQuery, isNodeType } from './expand-query'
import {
  Form,
  TinaCMS,
  NAMER,
  TinaSchema,
  useCMS,
  resolveField,
  Collection,
  Template,
  TinaField,
  Client,
  FormOptions,
} from 'tinacms'
import { createForm, createGlobalForm, FormifyCallback } from './build-form'
import type {
  PostMessage,
  Payload,
  SystemInfo,
  ResolvedDocument,
} from './types'

const sysSchema = z.object({
  breadcrumbs: z.array(z.string()),
  basename: z.string(),
  filename: z.string(),
  path: z.string(),
  extension: z.string(),
  relativePath: z.string(),
  title: z.string().optional().nullable(),
  template: z.string(),
  collection: z.object({
    name: z.string(),
    slug: z.string(),
    label: z.string(),
    path: z.string(),
    format: z.string().optional().nullable(),
    matches: z.string().optional().nullable(),
  }),
})

export const documentSchema = z.object({
  _internalValues: z.record(z.unknown()),
  _internalSys: sysSchema,
})

const astNode = schemaJson as G.DocumentNode
const astNodeWithMeta: G.DocumentNode = {
  ...astNode,
  definitions: astNode.definitions.map((def) => {
    if (def.kind === 'ObjectTypeDefinition') {
      return {
        ...def,
        fields: [
          ...(def.fields || []),
          {
            kind: 'FieldDefinition',
            name: {
              kind: 'Name',
              value: '_tina_metadata',
            },
            arguments: [],
            type: {
              kind: 'NonNullType',
              type: {
                kind: 'NamedType',
                name: {
                  kind: 'Name',
                  value: 'JSON',
                },
              },
            },
          },
        ],
      }
    }
    return def
  }),
}
export const schema = G.buildASTSchema(astNode)
export const schemaForResolver = G.buildASTSchema(astNodeWithMeta)

type ListItemItem = {
  type: 'item'
  path: (string | number)[]
  form: {
    id: string
    label: string
  }
  subItems: ListItemItem[]
}
type ListItemList = { type: 'list'; label: string; items: ListItemItem[] }

export type ListItem = ListItemItem | ListItemList

export const useGraphQLReducer = (
  iframe: React.MutableRefObject<HTMLIFrameElement>,
  url: string
) => {
  const cms = useCMS()
  const [status, setStatus] = React.useState<'idle' | 'ready'>('idle')
  const tinaSchema = cms.api.tina.schema as TinaSchema
  const [payloads, setPayloads] = React.useState<Payload[]>([])
  const [documentsToResolve, setDocumentsToResolve] = React.useState<string[]>(
    []
  )
  const [resolvedDocuments, setResolvedDocuments] = React.useState<
    ResolvedDocument[]
  >([])
  const [operationIndex, setOperationIndex] = React.useState(0)

  React.useEffect(() => {
    const run = async () => {
      return Promise.all(
        documentsToResolve.map(async (documentId) => {
          return await getDocument(documentId, cms.api.tina)
        })
      )
    }
    if (documentsToResolve.length) {
      run().then((docs) => {
        setResolvedDocuments((resolvedDocs) => [...resolvedDocs, ...docs])
        setDocumentsToResolve([])
        setOperationIndex((i) => i + 1)
      })
    }
  }, [documentsToResolve.join('.')])

  /**
   * Note: since React runs effects twice in development this will run twice for a given query
   * which results in duplicate network requests in quick succession
   */
  React.useEffect(() => {
    const run = async () => {
      return Promise.all(
        payloads.map(async (payload) => {
          // This payload has already been expanded, skip it.
          if (payload.expandedQuery) {
            return payload
          } else {
            const expandedPayload = await expandPayload(payload, cms)
            const listItems = processPayload(expandedPayload)
            cms.sidebar?.setListItems(listItems)
            return expandedPayload
          }
        })
      )
    }
    if (payloads.length) {
      run().then((updatedPayloads) => {
        setPayloads(updatedPayloads)
      })
    }
  }, [payloads.map(({ id }) => id).join('.'), cms])

  const processPayload = React.useCallback(
    (payload: Payload): ListItem[] => {
      const { expandedQueryForResolver, variables, expandedData } = payload
      if (!expandedQueryForResolver || !expandedData) {
        throw new Error(`Unable to process payload which has not been expanded`)
      }
      const listItems: ListItem[] = []

      const result = G.graphqlSync({
        schema: schemaForResolver,
        source: expandedQueryForResolver,
        variableValues: variables,
        rootValue: expandedData,
        fieldResolver: (source, args, context, info) => {
          const fieldName = info.fieldName
          /**
           * Since the `source` for this resolver is the query that
           * ran before passing it into `useTina`, we need to take aliases
           * into consideration, so if an alias is provided we try to
           * see if that has the value we're looking for. This isn't a perfect
           * solution as the `value` gets overwritten depending on the alias
           * query.
           */
          const aliases: string[] = []
          info.fieldNodes.forEach((fieldNode) => {
            if (fieldNode.alias) {
              aliases.push(fieldNode.alias.value)
            }
          })
          let value = source[fieldName] as unknown
          if (!value) {
            aliases.forEach((alias) => {
              const aliasValue = source[alias]
              if (aliasValue) {
                value = aliasValue
              }
            })
          }
          if (fieldName === '_sys') {
            return source._internalSys
          }
          if (fieldName === '_values') {
            return source._internalValues
          }
          if (info.fieldName === '_tina_metadata') {
            if (value) {
              return value
            }
            // TODO: ensure all fields that have _tina_metadata
            // actually need it
            return {
              id: null,
              fields: [],
            }
          }
          if (isNodeType(info.returnType)) {
<<<<<<< HEAD
            const connectionType = traversePath(
              info.path,
              (typename: string | undefined) =>
                typename?.endsWith('Connection') || false
            )
            let isFromReference = false
=======
>>>>>>> eba7e5e5
            if (!value) {
              return
            }
            let resolvedDocument: ResolvedDocument
            // This is a reference from another form
            if (typeof value === 'string') {
              isFromReference = true
              const valueFromSetup = getIn(
                expandedData,
                G.responsePathAsArray(info.path).join('.')
              )
              const maybeResolvedDocument = resolvedDocuments.find(
                (doc) => doc._internalSys.path === value
              )
              // If we already have this document, use it.
              if (maybeResolvedDocument) {
                resolvedDocument = maybeResolvedDocument
              } else if (valueFromSetup) {
                // Else, even though in this context the value is a string because it's
                // resolved from a parent form, if the reference hasn't changed
                // from when we ran the setup query, we can avoid a data fetch
                // here and just grab it from the response
                const maybeResolvedDocument =
                  documentSchema.parse(valueFromSetup)
                if (maybeResolvedDocument._internalSys.path === value) {
                  resolvedDocument = maybeResolvedDocument
                } else {
                  throw new NoFormError(`No form found`, value)
                }
              } else {
                throw new NoFormError(`No form found`, value)
              }
            } else {
              resolvedDocument = documentSchema.parse(value)
            }
            const id = resolvedDocument._internalSys.path
            const existingForm = cms.forms.find(id)
            if (!existingForm) {
              const { form, template } = buildForm({
                resolvedDocument,
                tinaSchema,
                payloadId: payload.id,
                cms,
              })
              form.subscribe(
                () => {
                  setOperationIndex((i) => i + 1)
                },
                { values: true }
              )
              appendToListItems({
                listItems,
                connectionType,
                path: info.path,
                form,
                isFromReference,
              })
              form.addQuery(payload.id)
              return resolveDocument(resolvedDocument, template, form)
            } else {
              const { template } = getTemplateForDocument(
                resolvedDocument,
                tinaSchema
              )
              appendToListItems({
                listItems,
                connectionType,
                path: info.path,
                form: existingForm,
                isFromReference,
              })
              return resolveDocument(resolvedDocument, template, existingForm)
            }
          }
          return value
        },
      })
      if (result.errors) {
        result.errors.forEach((error) => {
          if (
            error instanceof G.GraphQLError &&
            error.originalError instanceof NoFormError
          ) {
            const id = error.originalError.id
            setDocumentsToResolve((docs) => [
              ...docs.filter((doc) => doc !== id),
              id,
            ])
          } else {
            console.log(error)
            // throw new Error(
            //   `Error processing value change, please contact support`
            // )
          }
        })
      } else {
        setStatus('ready')
        iframe.current?.contentWindow?.postMessage({
          type: 'updateData',
          id: payload.id,
          data: result.data,
        })

        // This can be improved, for now we just need something to test with
        const elements =
          iframe.current?.contentWindow?.document.querySelectorAll<HTMLElement>(
            `[data-tinafield]`
          )
        if (elements) {
          for (let i = 0; i < elements.length; i++) {
            const el = elements[i]
            el.onclick = () => {
              const tinafield = el.getAttribute('data-tinafield')
              cms.events.dispatch({
                type: 'field:selected',
                value: tinafield,
              })
            }
          }
        }
      }
      return listItems
    },
    [resolvedDocuments.map((doc) => doc._internalSys.path).join('.')]
  )

  const notifyEditMode = React.useCallback(
    (event: MessageEvent<PostMessage>) => {
      if (event?.data?.type === 'isEditMode') {
        iframe?.current?.contentWindow?.postMessage({
          type: 'tina:editMode',
        })
      }
    },
    []
  )
  const handleActiveField = React.useCallback(
    (event: MessageEvent<PostMessage>) => {
      if (event?.data?.type === 'field:selected') {
        cms.events.dispatch({ type: 'field:selected', value: event.data.value })
      }
    },
    []
  )
  const handleOpenClose = React.useCallback(
    (event: MessageEvent<PostMessage>) => {
      if (event.data.type === 'close') {
        const payloadSchema = z.object({ id: z.string() })
        const { id } = payloadSchema.parse(event.data)
        setPayloads((previous) =>
          previous.filter((payload) => payload.id !== id)
        )
        cms.forms.all().map((form) => {
          form.removeQuery(id)
        })
        cms.removeOrphanedForms()
      }
      if (event.data.type === 'open') {
        const payloadSchema = z.object({
          id: z.string(),
          query: z.string(),
          variables: z.record(z.unknown()),
          data: z.record(z.unknown()),
        })
        const payload = payloadSchema.parse(event.data)
        setPayloads((payloads) => [
          ...payloads.filter(({ id }) => id !== payload.id),
          payload,
        ])
      }
    },
    [cms]
  )

  React.useEffect(() => {
    payloads.forEach((payload) => {
      if (payload.expandedData) {
        const listItems = processPayload(payload)
        cms.sidebar?.setListItems(listItems)
      }
    })
  }, [operationIndex])

  React.useEffect(() => {
    return () => {
      setPayloads([])
      cms.removeAllForms()
    }
  }, [url])

  React.useEffect(() => {
    if (iframe) {
      window.addEventListener('message', handleOpenClose)
      window.addEventListener('message', notifyEditMode)
      window.addEventListener('message', handleActiveField)
    }

    return () => {
      window.removeEventListener('message', handleOpenClose)
      window.removeEventListener('message', notifyEditMode)
      window.removeEventListener('message', handleActiveField)
      cms.removeAllForms()
    }
  }, [iframe.current])

  return { status }
}

const onSubmit = async (
  collection: Collection<true>,
  relativePath: string,
  payload: Record<string, unknown>,
  cms: TinaCMS
) => {
  const tinaSchema = cms.api.tina.schema
  try {
    const mutationString = `#graphql
      mutation UpdateDocument($collection: String!, $relativePath: String!, $params: DocumentUpdateMutation!) {
        updateDocument(collection: $collection, relativePath: $relativePath, params: $params) {
          __typename
        }
      }
    `

    await cms.api.tina.request(mutationString, {
      variables: {
        collection: collection.name,
        relativePath: relativePath,
        params: tinaSchema.transformPayload(collection.name, payload),
      },
    })
    cms.alerts.success('Document saved!')
  } catch (e) {
    cms.alerts.error('There was a problem saving your document')
    console.error(e)
  }
}

type Path = (string | number)[]

const resolveDocument = (
  doc: ResolvedDocument,
  template: Template<true>,
  form: Form
): ResolvedDocument => {
  // @ts-ignore AnyField and TinaField don't mix
  const fields = form.fields as TinaField<true>[]
  const id = doc._internalSys.path
  const path: Path = []
  const formValues = resolveFormValue({
    fields: fields,
    values: form.values,
    path,
    id,
  })
  const metadataFields: Record<string, string> = {}
  Object.keys(formValues).forEach((key) => {
    metadataFields[key] = [...path, key].join('.')
  })

  return {
    ...formValues,
    id,
    sys: doc._internalSys,
    values: form.values,
    _tina_metadata: {
      id: doc._internalSys.path,
      name: path.join('.'),
      fields: metadataFields,
    },
    _internalSys: doc._internalSys,
    _internalValues: doc._internalValues,
    __typename: NAMER.dataTypeName(template.namespace),
  }
}

const resolveFormValue = <T extends Record<string, unknown>>({
  fields,
  values,
  path,
  id,
}: // tinaSchema,
{
  fields: TinaField<true>[]
  values: T
  path: Path
  id: string
  // tinaSchema: TinaSchema
}): T & { __typename?: string } => {
  const accum: Record<string, unknown> = {}
  fields.forEach((field) => {
    const v = values[field.name]
    if (typeof v === 'undefined') {
      return
    }
    if (v === null) {
      return
    }
    accum[field.name] = resolveFieldValue({
      field,
      value: v,
      path,
      id,
    })
  })
  return accum as T & { __typename?: string }
}
const resolveFieldValue = ({
  field,
  value,
  path,
  id,
}: {
  field: TinaField<true>
  value: unknown
  path: Path
  id: string
}) => {
  switch (field.type) {
    case 'object': {
      if (field.templates) {
        if (field.list) {
          if (Array.isArray(value)) {
            return value.map((item, index) => {
              const template = field.templates[item._template]
              if (typeof template === 'string') {
                throw new Error('Global templates not supported')
              }
              const nextPath = [...path, field.name, index]
              const metadataFields: Record<string, string> = {}
              template.fields.forEach((field) => {
                metadataFields[field.name] = [...nextPath, field.name].join('.')
              })
              return {
                __typename: NAMER.dataTypeName(template.namespace),
                _tina_metadata: {
                  id,
                  name: nextPath.join('.'),
                  fields: metadataFields,
                },
                ...resolveFormValue({
                  fields: template.fields,
                  values: item,
                  path: nextPath,
                  id,
                }),
              }
            })
          }
        } else {
          // not implemented
        }
      }

      const templateFields = field.fields
      if (typeof templateFields === 'string') {
        throw new Error('Global templates not supported')
      }
      if (!templateFields) {
        throw new Error(`Expected to find sub-fields on field ${field.name}`)
      }
      if (field.list) {
        if (Array.isArray(value)) {
          return value.map((item, index) => {
            const nextPath = [...path, field.name, index]
            const metadataFields: Record<string, string> = {}
            templateFields.forEach((field) => {
              metadataFields[field.name] = [...nextPath, field.name].join('.')
            })
            return {
              __typename: NAMER.dataTypeName(field.namespace),
              _tina_metadata: {
                id,
                name: nextPath.join('.'),
                fields: metadataFields,
              },
              ...resolveFormValue({
                fields: templateFields,
                values: item,
                path,
                id,
              }),
            }
          })
        }
      } else {
        const nextPath = [...path, field.name]
        const metadataFields: Record<string, string> = {}
        templateFields.forEach((field) => {
          metadataFields[field.name] = [...nextPath, field.name].join('.')
        })
        return {
          __typename: NAMER.dataTypeName(field.namespace),
          _tina_metadata: {
            id,
            fields: metadataFields,
          },
          ...resolveFormValue({
            fields: templateFields,
            values: value as any,
            path,
            id,
          }),
        }
      }
    }
    default: {
      return value
    }
  }
}

const getDocument = async (id: string, tina: Client) => {
  const response = await tina.request<{
    node: { _internalSys: SystemInfo; _internalValues: Record<string, unknown> }
  }>(
    `query GetNode($id: String!) {
node(id: $id) {
...on Document {
  _internalValues: _values
_internalSys: _sys {
  breadcrumbs
  basename
  filename
  path
  extension
  relativePath
  title
  template
  collection {
    name
    slug
    label
    path
    format
    matches
    templates
    fields
    __typename
  }
  __typename
}
}
}
}`,
    { variables: { id: id } }
  )
  return response.node
}

const expandPayload = async (payload: Payload, cms: TinaCMS) => {
  const { query, variables } = payload
  const documentNode = G.parse(query)
  const expandedDocumentNode = expandQuery({ schema, documentNode })
  const expandedQuery = G.print(expandedDocumentNode)
  const expandedData = await cms.api.tina.request(expandedQuery, {
    variables,
  })

  const expandedDocumentNodeForResolver = expandQuery({
    schema: schemaForResolver,
    documentNode,
  })
  const expandedQueryForResolver = G.print(expandedDocumentNodeForResolver)
  return { ...payload, expandQuery, expandedData, expandedQueryForResolver }
}

/**
 * When we resolve the graphql data we check for these errors,
 * if we find one we enqueue the document to be generated, and then
 * process it once we have that document
 */
class NoFormError extends Error {
  id: string
  constructor(msg: string, id: string) {
    super(msg)
    this.id = id
    Object.setPrototypeOf(this, NoFormError.prototype)
  }
}

const getTemplateForDocument = (
  resolvedDocument: ResolvedDocument,
  tinaSchema: TinaSchema
) => {
  const id = resolvedDocument._internalSys.path
  const collection = tinaSchema.getCollectionByFullPath(id)
  if (!collection) {
    throw new Error(`Unable to determine collection for path ${id}`)
  }

  const template = tinaSchema.getTemplateForData({
    data: resolvedDocument._internalValues,
    collection,
  })
  return { template, collection }
}

const buildForm = ({
  resolvedDocument,
  tinaSchema,
  payloadId,
  cms,
}: {
  resolvedDocument: ResolvedDocument
  tinaSchema: TinaSchema
  payloadId: string
  cms: TinaCMS
}) => {
  const { template, collection } = getTemplateForDocument(
    resolvedDocument,
    tinaSchema
  )
  const id = resolvedDocument._internalSys.path
  let form: Form | undefined
  let shouldRegisterForm = true
  const formConfig: FormOptions<any> = {
    id,
    initialValues: resolvedDocument._internalValues,
    fields: template.fields.map((field) => resolveField(field, tinaSchema)),
    onSubmit: (payload) =>
      onSubmit(
        collection,
        resolvedDocument._internalSys.relativePath,
        payload,
        cms
      ),
    label: collection.label || collection.name,
  }
  if (tinaSchema.config.config?.formifyCallback) {
    const callback = tinaSchema.config.config
      ?.formifyCallback as FormifyCallback
    form =
      callback(
        {
          createForm: createForm,
          createGlobalForm: createGlobalForm,
          skip: () => {},
          formConfig,
        },
        cms
      ) || undefined
    if (!form) {
      // If the form isn't created from formify, we still
      // need it, just don't show it to the user.
      shouldRegisterForm = false
      form = new Form(formConfig)
    }
  } else {
    form = new Form(formConfig)
  }
  if (form) {
    if (shouldRegisterForm) {
      form.subscribe(() => {}, { values: true })
      cms.forms.add(form)
    }
  }
  if (!form) {
    throw new Error(`No form registered for ${id}.`)
  }
  return { template, form }
}

const appendToListItems = ({
  listItems,
  connectionType,
  isFromReference,
  path,
  form,
}: {
  listItems: ListItem[]
  connectionType: G.ResponsePath | undefined
  isFromReference: boolean
  path: G.ResponsePath
  form: Form
}) => {
  const pathArray = G.responsePathAsArray(path)
  const listLabel =
    connectionType?.typename &&
    connectionType?.typename.replace('Connection', ' List')
  if (connectionType) {
    const existing = listItems.find(
      (item) => item.type === 'list' && item.label === listLabel
    )
    if (existing) {
      if (existing.type === 'list') {
        appendItemToListItems({
          listItems: existing.items,
          isFromReference,
          form,
          path,
        })
      } else {
        throw new Error(
          `Expected ListItem for connection ${connectionType.typename}`
        )
      }
    } else {
      listItems.push({
        type: 'list',
        label: listLabel || '',
        items: [
          {
            type: 'item',
            path: pathArray,
            form: { id: form.id, label: form.label },
            subItems: [],
          },
        ],
      })
    }
  } else {
    appendItemToListItems({ listItems, isFromReference, form, path })
  }
}

const appendItemToListItems = ({
  listItems,
  isFromReference,
  path,
  form,
}: {
  listItems: ListItem[]
  isFromReference: boolean
  path: G.ResponsePath
  form: Form
}) => {
  const pathArray = G.responsePathAsArray(path)
  if (isFromReference) {
    let parent!: ListItemItem
    let longestParentPath = 0
    listItems
      .filter(
        (item) =>
          item.type === 'item' &&
          G.responsePathAsArray(path).join('.').startsWith(item.path.join('.'))
      )
      .forEach((item) => {
        if (item.type === 'item') {
          if (item.path.length > longestParentPath) {
            parent = item
            longestParentPath = item.path.length
          }
        }
      })
    if (parent) {
      parent.subItems.push({
        type: 'item',
        path: pathArray,
        subItems: [],
        form: { id: form.id, label: form.label },
      })
    }
  } else {
    listItems.push({
      type: 'item',
      path: pathArray,
      subItems: [],
      form: { id: form.id, label: form.label },
    })
  }
}

const traversePath = (
  p: G.ResponsePath,
  callback: (typename: string | undefined) => boolean
): G.ResponsePath | undefined => {
  if (callback(p.typename)) {
    return p
  }
  if (p.prev) {
    return traversePath(p.prev, callback)
  }
  return undefined
}<|MERGE_RESOLUTION|>--- conflicted
+++ resolved
@@ -215,15 +215,13 @@
             }
           }
           if (isNodeType(info.returnType)) {
-<<<<<<< HEAD
             const connectionType = traversePath(
               info.path,
               (typename: string | undefined) =>
                 typename?.endsWith('Connection') || false
             )
             let isFromReference = false
-=======
->>>>>>> eba7e5e5
+
             if (!value) {
               return
             }
