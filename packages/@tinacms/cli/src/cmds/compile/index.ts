/**
Copyright 2021 Forestry.io Holdings, Inc.
Licensed under the Apache License, Version 2.0 (the "License");
you may not use this file except in compliance with the License.
You may obtain a copy of the License at
    http://www.apache.org/licenses/LICENSE-2.0
Unless required by applicable law or agreed to in writing, software
distributed under the License is distributed on an "AS IS" BASIS,
WITHOUT WARRANTIES OR CONDITIONS OF ANY KIND, either express or implied.
See the License for the specific language governing permissions and
limitations under the License.
*/

<<<<<<< HEAD
import * as _ from 'lodash'

import { BuildSchemaError, ExecuteSchemaError } from '../start-server/errors'
import { dangerText, logText } from '../../utils/theme'

import type { Loader } from 'esbuild'
import type { TinaCloudSchema } from '@tinacms/graphql'
import { TinaSchemaValidationError } from '@tinacms/schema-tools'
import { build } from 'esbuild'
=======
import path from 'path'
import fs from 'fs-extra'
import { build } from 'esbuild'
import type { Loader } from 'esbuild'
import type { TinaCloudSchema } from '@tinacms/graphql'
import { dangerText, logText } from '../../utils/theme'
>>>>>>> aab5f3a1
import { defaultSchema } from './defaultSchema'
import fs from 'fs-extra'
import { getSchemaPath } from '../../lib'
import { logger } from '../../logger'
import path from 'path'

const tinaPath = path.join(process.cwd(), '.tina')
const packageJSONFilePath = path.join(process.cwd(), 'package.json')
const tinaGeneratedPath = path.join(tinaPath, '__generated__')
const tinaTempPath = path.join(tinaGeneratedPath, 'temp')
const tinaConfigPath = path.join(tinaGeneratedPath, 'config')

export const resetGeneratedFolder = async () => {
  try {
    await fs.rmdir(tinaGeneratedPath, {
      recursive: true,
    })
  } catch (e) {
    console.log(e)
  }
  await fs.mkdir(tinaGeneratedPath)
  await fs.outputFile(path.join(tinaGeneratedPath, '.gitignore'), 'db')
}

// Cleanup function that is guaranteed to run
const cleanup = async ({ tinaTempPath }: { tinaTempPath: string }) => {
  await fs.remove(tinaTempPath)
}

export const compile = async (
  _ctx,
  _next,
  options: { schemaFileType?: string; verbose?: boolean }
) => {
  if (!options.schemaFileType) options = { ...options, schemaFileType: 'ts' }

  if (options.verbose) {
    logger.info(logText('Compiling...'))
  }

  const { schemaFileType: requestedSchemaFileType = 'ts' } = options
  const schemaFileType =
    ((requestedSchemaFileType === 'ts' || requestedSchemaFileType === 'tsx') &&
      'ts') ||
    ((requestedSchemaFileType === 'js' || requestedSchemaFileType === 'jsx') &&
      'js')

  if (!schemaFileType) {
    throw new Error(
      `Requested schema file type '${requestedSchemaFileType}' is not valid. Supported schema file types: 'ts, js, tsx, jsx'`
    )
  }

  if (_ctx) {
    _ctx.schemaFileType = schemaFileType
  }

  let schemaExists = true
  try {
    getSchemaPath({ projectDir: tinaPath })
  } catch {
    // getSchemaPath will throw an error if it is not found
    schemaExists = false
  }
  if (!schemaExists) {
    // The schema.ts file does not exist
    logger.info(
      dangerText(`
      .tina/schema.${schemaFileType} not found, Creating one for you...
      See Documentation: https://tina.io/docs/tina-cloud/cli/#getting-started"
      `)
    )
    // We will default to TS?
    const file = path.join(tinaPath, `schema.${schemaFileType}`)
    // Ensure there is a .tina/schema.ts file
    await fs.ensureFile(file)
    // Write a basic schema to it
    await fs.writeFile(file, defaultSchema(path.sep))
  }

  // Turns the schema into JS files so they can be run
  try {
    await transpile(tinaPath, tinaTempPath, options.verbose)
  } catch (e) {
    await cleanup({ tinaTempPath })
    throw new BuildSchemaError(e)
  }

  // Delete the node require cache for .tina temp folder
  Object.keys(require.cache).map((key) => {
    if (key.startsWith(tinaTempPath)) {
      delete require.cache[require.resolve(key)]
    }
  })
  try {
    const schemaFunc = require(path.join(tinaTempPath, 'schema.js'))
    const schemaObject: TinaCloudSchema = schemaFunc.default
    await fs.outputFile(
      path.join(tinaConfigPath, 'schema.json'),
      JSON.stringify(schemaObject, null, 2)
    )
    await cleanup({ tinaTempPath })
  } catch (e) {
    // Always remove the temp code
    await cleanup({ tinaTempPath })

    // Keep TinaSchemaValidationErrors around
    if (e instanceof Error) {
      if (e.name === 'TinaSchemaValidationError') {
        throw e
      }
    }

    // Throw an execution error
    throw new ExecuteSchemaError(e)
  }
}

const transpile = async (projectDir, tempDir, verbose) => {
  if (verbose) logger.info(logText('Building javascript...'))

  const packageJSON = JSON.parse(
    fs.readFileSync(packageJSONFilePath).toString() || '{}'
  )
  const deps = packageJSON?.dependencies || []
  const peerDeps = packageJSON?.peerDependencies || []
  const devDeps = packageJSON?.devDependencies || []
  const external = Object.keys({ ...deps, ...peerDeps, ...devDeps })
  const inputFile = getSchemaPath({ projectDir })

  const outputPath = path.join(tempDir, 'schema.js')
  await build({
    bundle: true,
    platform: 'neutral',
    target: ['node10.4'],
    entryPoints: [inputFile],
    treeShaking: true,
    external: [...external, './node_modules/*'],
    loader: loaders,
    outfile: outputPath,
  })
  if (verbose) logger.info(logText(`Javascript built`))
}

export const defineSchema = (config: TinaCloudSchema) => {
  return config
}

const loaders: { [ext: string]: Loader } = {
  '.aac': 'file',
  '.css': 'file',
  '.eot': 'file',
  '.flac': 'file',
  '.gif': 'file',
  '.jpeg': 'file',
  '.jpg': 'file',
  '.json': 'json',
  '.mp3': 'file',
  '.mp4': 'file',
  '.ogg': 'file',
  '.otf': 'file',
  '.png': 'file',
  '.svg': 'file',
  '.ttf': 'file',
  '.wav': 'file',
  '.webm': 'file',
  '.webp': 'file',
  '.woff': 'file',
  '.woff2': 'file',
  '.js': 'jsx',
  '.jsx': 'jsx',
  '.tsx': 'tsx',
}<|MERGE_RESOLUTION|>--- conflicted
+++ resolved
@@ -11,29 +11,19 @@
 limitations under the License.
 */
 
-<<<<<<< HEAD
 import * as _ from 'lodash'
-
 import { BuildSchemaError, ExecuteSchemaError } from '../start-server/errors'
-import { dangerText, logText } from '../../utils/theme'
-
-import type { Loader } from 'esbuild'
-import type { TinaCloudSchema } from '@tinacms/graphql'
 import { TinaSchemaValidationError } from '@tinacms/schema-tools'
-import { build } from 'esbuild'
-=======
+import fs from 'fs-extra'
 import path from 'path'
-import fs from 'fs-extra'
 import { build } from 'esbuild'
 import type { Loader } from 'esbuild'
 import type { TinaCloudSchema } from '@tinacms/graphql'
 import { dangerText, logText } from '../../utils/theme'
->>>>>>> aab5f3a1
 import { defaultSchema } from './defaultSchema'
 import fs from 'fs-extra'
 import { getSchemaPath } from '../../lib'
 import { logger } from '../../logger'
-import path from 'path'
 
 const tinaPath = path.join(process.cwd(), '.tina')
 const packageJSONFilePath = path.join(process.cwd(), 'package.json')
