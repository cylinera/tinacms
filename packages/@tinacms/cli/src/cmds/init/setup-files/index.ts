/**
Copyright 2021 Forestry.io Holdings, Inc.
Licensed under the Apache License, Version 2.0 (the "License");
you may not use this file except in compliance with the License.
You may obtain a copy of the License at
    http://www.apache.org/licenses/LICENSE-2.0
Unless required by applicable law or agreed to in writing, software
distributed under the License is distributed on an "AS IS" BASIS,
WITHOUT WARRANTIES OR CONDITIONS OF ANY KIND, either express or implied.
See the License for the specific language governing permissions and
limitations under the License.
*/
export const nextPostPage = ({
  usingSrc,
}: {
  usingSrc: boolean
}) => `// THIS FILE HAS BEEN GENERATED WITH THE TINA CLI.
  // This is a demo file once you have tina setup feel free to delete this file
  
  import Head from 'next/head'
<<<<<<< HEAD
  import { createGlobalStyle } from 'styled-components'
  import { useTina } from 'tinacms/dist/react'
=======
  import { useTina } from 'tinacms/dist/edit-state'
>>>>>>> 203c4716
  import { TinaMarkdown } from 'tinacms/dist/rich-text'
  import client from '${
    usingSrc ? '../' : ''
  }../../../.tina/__generated__/client'
  
  const BlogPage = (props) => {
    const { data } = useTina({
      query: props.query,
      variables: props.variables,
      data: props.data,
    })
  
    return (
      <>
        <Head>
          {/* Tailwind CDN */}
          <link
            rel="stylesheet"
            href="https://cdnjs.cloudflare.com/ajax/libs/tailwindcss/2.2.7/tailwind.min.css"
            integrity="sha512-y6ZMKFUQrn+UUEVoqYe8ApScqbjuhjqzTuwUMEGMDuhS2niI8KA3vhH2LenreqJXQS+iIXVTRL2iaNfJbDNA1Q=="
            crossOrigin="anonymous"
            referrerPolicy="no-referrer"
          />
        </Head>
        <div>
          <div
            style={{
              textAlign: 'center',
            }}
          >
            <h1 className="text-3xl m-8 text-center leading-8 font-extrabold tracking-tight text-gray-900 sm:text-4xl">
              {data.post.title}
            </h1>
            <ContentSection content={data.post.body}></ContentSection>
          </div>
          <div className="bg-green-100 text-center">
            Lost and looking for a place to start?
            <a
              href="https://tina.io/guides/tina-cloud/getting-started/overview/"
              className="text-blue-500 underline"
            >
              {' '}
              Check out this guide
            </a>{' '}
            to see how add TinaCMS to an existing Next.js site.
          </div>
        </div>
      </>
    )
  }
  
  export const getStaticProps = async ({ params }) => {
    let data = {}
    let query = {}
    let variables = { relativePath: \`\${params.filename}.md\` }
    try {
      const res = await client.queries.post(variables)
      query = res.query
      data = res.data
      variables = res.variables
    } catch {
      // swallow errors related to document creation
    }
  
    return {
      props: {
        variables: variables,
        data: data,
        query: query,
        //myOtherProp: 'some-other-data',
      },
    }
  }
  
  export const getStaticPaths = async () => {
    const postsListData = await client.queries.postConnection()
  
    return {
      paths: postsListData.data.postConnection.edges.map((post) => ({
        params: { filename: post.node._sys.filename },
      })),
      fallback: false,
    }
  }
  
  export default BlogPage
  
  const PageSection = (props) => {
    return (
      <>
        <h2>{props.heading}</h2>
        <p>{props.content}</p>
      </>
    )
  }
  
  const components = {
    PageSection: PageSection,
  }
  
  const ContentSection = ({ content }) => {
    return (
      <div className="relative py-16 bg-white overflow-hidden">
        <div className="hidden lg:block lg:absolute lg:inset-y-0 lg:h-full lg:w-full">
          <div
            className="relative h-full text-lg max-w-prose mx-auto"
            aria-hidden="true"
          >
            <svg
              className="absolute top-12 left-full transform translate-x-32"
              width={404}
              height={384}
              fill="none"
              viewBox="0 0 404 384"
            >
              <defs>
                <pattern
                  id="74b3fd99-0a6f-4271-bef2-e80eeafdf357"
                  x={0}
                  y={0}
                  width={20}
                  height={20}
                  patternUnits="userSpaceOnUse"
                >
                  <rect
                    x={0}
                    y={0}
                    width={4}
                    height={4}
                    className="text-gray-200"
                    fill="currentColor"
                  />
                </pattern>
              </defs>
              <rect
                width={404}
                height={384}
                fill="url(#74b3fd99-0a6f-4271-bef2-e80eeafdf357)"
              />
            </svg>
            <svg
              className="absolute top-1/2 right-full transform -translate-y-1/2 -translate-x-32"
              width={404}
              height={384}
              fill="none"
              viewBox="0 0 404 384"
            >
              <defs>
                <pattern
                  id="f210dbf6-a58d-4871-961e-36d5016a0f49"
                  x={0}
                  y={0}
                  width={20}
                  height={20}
                  patternUnits="userSpaceOnUse"
                >
                  <rect
                    x={0}
                    y={0}
                    width={4}
                    height={4}
                    className="text-gray-200"
                    fill="currentColor"
                  />
                </pattern>
              </defs>
              <rect
                width={404}
                height={384}
                fill="url(#f210dbf6-a58d-4871-961e-36d5016a0f49)"
              />
            </svg>
            <svg
              className="absolute bottom-12 left-full transform translate-x-32"
              width={404}
              height={384}
              fill="none"
              viewBox="0 0 404 384"
            >
              <defs>
                <pattern
                  id="d3eb07ae-5182-43e6-857d-35c643af9034"
                  x={0}
                  y={0}
                  width={20}
                  height={20}
                  patternUnits="userSpaceOnUse"
                >
                  <rect
                    x={0}
                    y={0}
                    width={4}
                    height={4}
                    className="text-gray-200"
                    fill="currentColor"
                  />
                </pattern>
              </defs>
              <rect
                width={404}
                height={384}
                fill="url(#d3eb07ae-5182-43e6-857d-35c643af9034)"
              />
            </svg>
          </div>
        </div>
        <div className="relative px-4 sm:px-6 lg:px-8">
          <div className="text-lg max-w-prose mx-auto">
            <TinaMarkdown components={components} content={content} />
          </div>
        </div>
      </div>
    )
  }`<|MERGE_RESOLUTION|>--- conflicted
+++ resolved
@@ -18,12 +18,7 @@
   // This is a demo file once you have tina setup feel free to delete this file
   
   import Head from 'next/head'
-<<<<<<< HEAD
-  import { createGlobalStyle } from 'styled-components'
   import { useTina } from 'tinacms/dist/react'
-=======
-  import { useTina } from 'tinacms/dist/edit-state'
->>>>>>> 203c4716
   import { TinaMarkdown } from 'tinacms/dist/rich-text'
   import client from '${
     usingSrc ? '../' : ''
