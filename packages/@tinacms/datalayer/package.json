--- conflicted
+++ resolved
@@ -28,7 +28,6 @@
     "test": "jest --passWithNoTests"
   },
   "dependencies": {
-<<<<<<< HEAD
     "@octokit/auth-app": "^4.0.9",
     "@octokit/graphql": "^5.0.5",
     "@octokit/rest": "^19.0.7",
@@ -48,10 +47,8 @@
     "memdown": "^6.1.1",
     "normalize-path": "^3.0.0",
     "prettier": "^2.2.1",
-    "yup": "^0.32.9"
-=======
+    "yup": "^0.32.9",
     "@tinacms/graphql": "workspace:*"
->>>>>>> d9147daa
   },
   "publishConfig": {
     "registry": "https://registry.npmjs.org"
