/**
Copyright 2021 Forestry.io Holdings, Inc.
Licensed under the Apache License, Version 2.0 (the "License");
you may not use this file except in compliance with the License.
You may obtain a copy of the License at
    http://www.apache.org/licenses/LICENSE-2.0
Unless required by applicable law or agreed to in writing, software
distributed under the License is distributed on an "AS IS" BASIS,
WITHOUT WARRANTIES OR CONDITIONS OF ANY KIND, either express or implied.
See the License for the specific language governing permissions and
limitations under the License.
*/

export interface Bridge {
  rootPath: string
<<<<<<< HEAD
  glob(pattern: string, extension: string): Promise<string[]>
=======
  delete(filepath: string): Promise<void>
  glob(pattern: string): Promise<string[]>
>>>>>>> b348f8b6
  get(filepath: string): Promise<string>
  put(filepath: string, data: string): Promise<void>
  /**
   * Whether this bridge supports the ability to build the schema.
   */
  supportsBuilding(): boolean
  putConfig(filepath: string, data: string): Promise<void>
}<|MERGE_RESOLUTION|>--- conflicted
+++ resolved
@@ -13,12 +13,8 @@
 
 export interface Bridge {
   rootPath: string
-<<<<<<< HEAD
   glob(pattern: string, extension: string): Promise<string[]>
-=======
   delete(filepath: string): Promise<void>
-  glob(pattern: string): Promise<string[]>
->>>>>>> b348f8b6
   get(filepath: string): Promise<string>
   put(filepath: string, data: string): Promise<void>
   /**
