--- conflicted
+++ resolved
@@ -1,10 +1,6 @@
 {
   "name": "@tinacms/fields",
-<<<<<<< HEAD
-  "version": "0.6.0",
-=======
   "version": "0.7.0-alpha.1",
->>>>>>> 5375c2d4
   "main": "build/index.js",
   "types": "build/index.d.ts",
   "license": "Apache-2.0",
@@ -62,15 +58,9 @@
   },
   "dependencies": {
     "@sambego/storybook-styles": "^1.0.0",
-<<<<<<< HEAD
-    "@tinacms/core": "^0.7.1",
-    "@tinacms/icons": "^0.6.0",
-    "@tinacms/styles": "^0.2.0",
-=======
     "@tinacms/core": "^0.7.2-alpha.0",
     "@tinacms/icons": "^0.7.0-alpha.0",
     "@tinacms/styles": "^0.3.0-alpha.0",
->>>>>>> 5375c2d4
     "@types/react-select": "^2.0.11",
     "codemirror": "^5.42.2",
     "color-string": "^1.5.3",
