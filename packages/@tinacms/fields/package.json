{
  "name": "@tinacms/fields",
<<<<<<< HEAD
  "version": "0.1.11-alpha.0",
=======
  "version": "0.1.12",
>>>>>>> c6fa6206
  "main": "build/index.js",
  "types": "build/index.d.ts",
  "license": "Apache-2.0",
  "files": [
    "build"
  ],
  "keywords": [
    "tinacms",
    "cms",
    "react"
  ],
  "bugs": {
    "url": "https://github.com/tinacms/tinacms/issues"
  },
  "repository": {
    "type": "git",
    "url": "https://github.com/tinacms/tinacms.git",
    "directory": "packages/tinacms/fields"
  },
  "scripts": {
    "watch": "tinacms-scripts watch",
    "dev": "tinacms-scripts dev",
    "build": "tinacms-scripts build",
    "test": "jest --passWithNoTests",
    "storybook": "start-storybook -p 9001 -c .storybook"
  },
  "devDependencies": {
    "@babel/core": "^7.5.5",
    "@storybook/addon-info": "^5.1.9",
    "@storybook/react": "^5.1.9",
<<<<<<< HEAD
    "@tinacms/scripts": "^0.1.9-alpha.0",
=======
    "@tinacms/scripts": "^0.1.10",
>>>>>>> c6fa6206
    "@types/codemirror": "^0.0.71",
    "@types/color-string": "^1.5.0",
    "@types/jest": "^24.0.15",
    "@types/lodash.get": "^4.4.5",
    "@types/prosemirror-commands": "^1.0.1",
    "@types/prosemirror-dropcursor": "^1.0.0",
    "@types/prosemirror-gapcursor": "^1.0.1",
    "@types/prosemirror-history": "^1.0.1",
    "@types/prosemirror-inputrules": "^1.0.2",
    "@types/prosemirror-keymap": "^1.0.1",
    "@types/prosemirror-schema-list": "^1.0.1",
    "@types/prosemirror-state": "^1.2.0",
    "@types/prosemirror-tables": "^0.1.1",
    "@types/prosemirror-view": "^1.3.0",
    "@types/react-color": "^3.0.1",
    "@types/react-dom": "^16.8.5",
    "@types/storybook__react": "^4.0.2",
    "@types/styled-components": "4.1.8",
    "awesome-typescript-loader": "^5.2.1",
    "babel-loader": "^8.0.6",
    "jest": "^24.8.0",
    "react-docgen-typescript-loader": "^3.1.0",
    "react-docgen-typescript-webpack-plugin": "^1.1.0",
    "ts-jest": "^24.0.2"
  },
  "dependencies": {
    "@sambego/storybook-styles": "^1.0.0",
<<<<<<< HEAD
    "@tinacms/core": "^0.4.2-alpha.0",
    "@tinacms/icons": "^0.3.7-alpha.0",
    "@tinacms/styles": "^0.0.11-alpha.0",
=======
    "@tinacms/core": "^0.4.3",
    "@tinacms/icons": "^0.3.8",
    "@tinacms/styles": "^0.0.12",
>>>>>>> c6fa6206
    "@types/react-select": "^2.0.11",
    "codemirror": "^5.42.2",
    "color-string": "^1.5.3",
    "lodash.get": "^4.4.2",
    "markdown-it": "^8.3.1",
    "prosemirror-commands": "^1.0.8",
    "prosemirror-dropcursor": "^1.1.2",
    "prosemirror-gapcursor": "^1.0.4",
    "prosemirror-history": "^1.0.4",
    "prosemirror-inputrules": "^1.0.4",
    "prosemirror-keymap": "^1.0.1",
    "prosemirror-schema-list": "^1.0.3",
    "prosemirror-state": "^1.2.4",
    "prosemirror-tables": "0.4.1",
    "prosemirror-view": "^1.11.3",
    "react-color": "^2.17.3",
<<<<<<< HEAD
    "react-dismissible": "^1.0.14-alpha.0",
=======
    "react-dismissible": "^1.0.15",
>>>>>>> c6fa6206
    "react-dropzone": "10.1.8",
    "react-select": "^2.3.0"
  },
  "peerDependencies": {
    "react": ">=16.8",
    "react-dom": ">=16.8",
    "styled-components": ">=4.1"
  }
}<|MERGE_RESOLUTION|>--- conflicted
+++ resolved
@@ -1,10 +1,6 @@
 {
   "name": "@tinacms/fields",
-<<<<<<< HEAD
-  "version": "0.1.11-alpha.0",
-=======
   "version": "0.1.12",
->>>>>>> c6fa6206
   "main": "build/index.js",
   "types": "build/index.d.ts",
   "license": "Apache-2.0",
@@ -35,11 +31,7 @@
     "@babel/core": "^7.5.5",
     "@storybook/addon-info": "^5.1.9",
     "@storybook/react": "^5.1.9",
-<<<<<<< HEAD
-    "@tinacms/scripts": "^0.1.9-alpha.0",
-=======
     "@tinacms/scripts": "^0.1.10",
->>>>>>> c6fa6206
     "@types/codemirror": "^0.0.71",
     "@types/color-string": "^1.5.0",
     "@types/jest": "^24.0.15",
@@ -67,15 +59,9 @@
   },
   "dependencies": {
     "@sambego/storybook-styles": "^1.0.0",
-<<<<<<< HEAD
-    "@tinacms/core": "^0.4.2-alpha.0",
-    "@tinacms/icons": "^0.3.7-alpha.0",
-    "@tinacms/styles": "^0.0.11-alpha.0",
-=======
     "@tinacms/core": "^0.4.3",
     "@tinacms/icons": "^0.3.8",
     "@tinacms/styles": "^0.0.12",
->>>>>>> c6fa6206
     "@types/react-select": "^2.0.11",
     "codemirror": "^5.42.2",
     "color-string": "^1.5.3",
@@ -92,11 +78,7 @@
     "prosemirror-tables": "0.4.1",
     "prosemirror-view": "^1.11.3",
     "react-color": "^2.17.3",
-<<<<<<< HEAD
-    "react-dismissible": "^1.0.14-alpha.0",
-=======
     "react-dismissible": "^1.0.15",
->>>>>>> c6fa6206
     "react-dropzone": "10.1.8",
     "react-select": "^2.3.0"
   },
