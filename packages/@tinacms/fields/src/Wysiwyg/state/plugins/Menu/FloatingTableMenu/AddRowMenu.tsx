/**

Copyright 2019 Forestry.io Inc

Licensed under the Apache License, Version 2.0 (the "License");
you may not use this file except in compliance with the License.
You may obtain a copy of the License at

    http://www.apache.org/licenses/LICENSE-2.0

Unless required by applicable law or agreed to in writing, software
distributed under the License is distributed on an "AS IS" BASIS,
WITHOUT WARRANTIES OR CONDITIONS OF ANY KIND, either express or implied.
See the License for the specific language governing permissions and
limitations under the License.

*/

import React, { useEffect, useState, HTMLAttributes } from 'react'
import * as ReactDOM from 'react-dom'
import { EditorView } from 'prosemirror-view'
import { TableMap } from 'prosemirror-tables'
import {
  addRowAt,
  findParentNodeOfType,
  getCellsInRow,
} from 'prosemirror-utils'
import { AddIcon } from '@tinacms/icons'
import { IconButton } from '@tinacms/styles'
import styled from 'styled-components'

const borderWidth = 1
const controlSize = 12

interface AddRowMenuProps {
  index: number
  marker: HTMLElement
  tableWidth: number
  view: EditorView
}

export default ({ index, marker, tableWidth, view }: AddRowMenuProps) => {
  const { state, dispatch } = view
  const addRow = (pos: number) => {
    if (pos > 1) dispatch(addRowAt(pos, true)(state.tr))
<<<<<<< HEAD
=======
    else {
      const { table, table_cell, table_row } = state.schema.nodes
      const tableNode = findParentNodeOfType(table)(state.selection)
      if (!tableNode) return
      const tableMap = TableMap.get(tableNode.node)
      const position = tableNode.start + tableMap.map[tableMap.width] - 1
      const cellInNextRow = getCellsInRow(0)(state.selection)
      if (!cellInNextRow) return
      const cells = cellInNextRow?.map(cell =>
        table_cell.createAndFill({ ...cell.node.attrs })
      )
      dispatch(state.tr.insert(position, table_row.create(null, cells)))
    }
>>>>>>> 8d9ee7e8
    view.focus()
  }

  const [hovered, setHovered] = useState(false)

  useEffect(() => {
    if (hovered) marker.style.zIndex = '1000'
    else marker.style.zIndex = '1'
  }, [hovered])

  return ReactDOM.createPortal(
    <>
      <Wrapper
        onMouseEnter={() => setHovered(true)}
        onMouseLeave={() => setHovered(false)}
      >
        {hovered && index > 0 ? (
          <IconWrapperRow>
            <IconButton onClick={() => addRow(index)} small primary>
              <AddIcon />
            </IconButton>
          </IconWrapperRow>
        ) : (
          <Pointer />
        )}
      </Wrapper>
      {hovered && <ColumnDivider width={tableWidth}></ColumnDivider>}
    </>,
    marker
  )
}

const Wrapper = styled.div`
  left: -7px;
  position: absolute;
  bottom: 0;
  padding: 8px;
  transform: translate3d(-100%, 50%, 0);
  user-select: none;
`

const Pointer = styled.div`
  background: #e1ddec;
  border-radius: 50%;
  height: 4px;
  width: 4px;
`

const IconWrapperRow = styled.span`
  position: absolute;
  top: 50%;
  left: 0;
  transform: translate3d(-50%, -50%, 0);
`

const ColumnDivider = styled.div<
  HTMLAttributes<HTMLDivElement> & { width: number }
>`
  position: absolute;
  background: #0574e4;
  left: ${-1 * borderWidth}px;
  z-index: 1000;
  bottom: ${-1 * borderWidth}px;
  height: ${2 * borderWidth}px;
  width: ${({ width }) => `${width + controlSize - borderWidth}px`};
`<|MERGE_RESOLUTION|>--- conflicted
+++ resolved
@@ -43,8 +43,6 @@
   const { state, dispatch } = view
   const addRow = (pos: number) => {
     if (pos > 1) dispatch(addRowAt(pos, true)(state.tr))
-<<<<<<< HEAD
-=======
     else {
       const { table, table_cell, table_row } = state.schema.nodes
       const tableNode = findParentNodeOfType(table)(state.selection)
@@ -58,7 +56,6 @@
       )
       dispatch(state.tr.insert(position, table_row.create(null, cells)))
     }
->>>>>>> 8d9ee7e8
     view.focus()
   }
 
