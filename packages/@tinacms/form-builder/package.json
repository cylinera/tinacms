--- conflicted
+++ resolved
@@ -32,18 +32,12 @@
     "@tinacms/scripts": "^0.39.0"
   },
   "dependencies": {
-<<<<<<< HEAD
-    "@tinacms/forms": "^0.39.0",
-    "@tinacms/react-core": "^0.39.0",
+    "@tinacms/forms": "^0.42.0-alpha.0",
+    "@tinacms/react-core": "^0.42.0-alpha.0",
     "react-final-form": "^6.3.0",
     "@tinacms/styles": "^0.40.0",
     "@tinacms/react-modals": "^0.40.0",
     "@tinacms/icons": "^0.39.0"
-=======
-    "@tinacms/forms": "^0.42.0-alpha.0",
-    "@tinacms/react-core": "^0.42.0-alpha.0",
-    "react-final-form": "^6.3.0"
->>>>>>> b9ffec4f
   },
   "peerDependencies": {
     "prop-types": ">=15",
