--- conflicted
+++ resolved
@@ -1,10 +1,6 @@
 {
   "name": "@tinacms/form-builder",
-<<<<<<< HEAD
-  "version": "0.3.6",
-=======
   "version": "0.3.7",
->>>>>>> b7c949ac
   "main": "build/index.js",
   "types": "build/index.d.ts",
   "license": "Apache-2.0",
@@ -36,13 +32,8 @@
     "@tinacms/scripts": "^0.1.13"
   },
   "dependencies": {
-<<<<<<< HEAD
-    "@tinacms/forms": "^0.6.1",
-    "@tinacms/react-core": "^0.3.1",
-=======
     "@tinacms/forms": "^0.6.2",
     "@tinacms/react-core": "^0.3.2",
->>>>>>> b7c949ac
     "react-final-form": "^6.3.0"
   },
   "peerDependencies": {
