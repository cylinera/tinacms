/**
Copyright 2021 Forestry.io Holdings, Inc.
Licensed under the Apache License, Version 2.0 (the "License");
you may not use this file except in compliance with the License.
You may obtain a copy of the License at
    http://www.apache.org/licenses/LICENSE-2.0
Unless required by applicable law or agreed to in writing, software
distributed under the License is distributed on an "AS IS" BASIS,
WITHOUT WARRANTIES OR CONDITIONS OF ANY KIND, either express or implied.
See the License for the specific language governing permissions and
limitations under the License.
*/

import fs from 'fs-extra'
import path from 'path'
import { buildASTSchema } from 'graphql'
import { indexDB } from './build'

export { indexDB } from './build'
export { resolve } from './resolve'
export { createDatabase } from './database'
export type { QueryOptions } from './database'
import type { Database } from './database'
export type { Database } from './database'
export type { Store } from '@tinacms/datalayer'
export type { Bridge } from './database/bridge'
export { sequential, assertShape } from './util'
export { stringifyFile, parseFile } from './database/util'

export const buildSchema = async (
  rootPath: string,
  database: Database,
  flags?: string[]
) => {
  const tempConfig = path.join(rootPath, '.tina', '__generated__', 'config')
  const config = await fs
    .readFileSync(path.join(tempConfig, 'schema.json'))
    .toString()
<<<<<<< HEAD
  await fs.rm(tempConfig, { recursive: true })
  await indexDB({ database, config: JSON.parse(config) })
=======
  await fs.rmdir(tempConfig, { recursive: true })
  await indexDB({ database, config: JSON.parse(config), flags })
>>>>>>> 070bc319
  const gqlAst = await database.getGraphQLSchemaFromBridge()
  return buildASTSchema(gqlAst)
}

import type {
  TinaCloudSchema as TinaCloudSchemaBase,
  TinaCloudCollection as TinaCloudCollectionBase,
  TinaCloudTemplateBase as TinaTemplate,
  TinaFieldBase,
} from './types'

export type TinaCloudSchema = TinaCloudSchemaBase<false>
// Alias to remove Cloud
export type TinaSchema = TinaCloudSchema
export type TinaCloudCollection = TinaCloudCollectionBase<false>
// Alias to remove Cloud
export type TinaCollection = TinaCloudCollectionBase<false>
export type TinaField = TinaFieldBase
export type { TinaTemplate }<|MERGE_RESOLUTION|>--- conflicted
+++ resolved
@@ -36,13 +36,8 @@
   const config = await fs
     .readFileSync(path.join(tempConfig, 'schema.json'))
     .toString()
-<<<<<<< HEAD
   await fs.rm(tempConfig, { recursive: true })
-  await indexDB({ database, config: JSON.parse(config) })
-=======
-  await fs.rmdir(tempConfig, { recursive: true })
   await indexDB({ database, config: JSON.parse(config), flags })
->>>>>>> 070bc319
   const gqlAst = await database.getGraphQLSchemaFromBridge()
   return buildASTSchema(gqlAst)
 }
