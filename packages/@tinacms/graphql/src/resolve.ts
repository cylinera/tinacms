/**

*/

import { graphql, buildASTSchema, getNamedType, GraphQLError } from 'graphql'
import type { TinaSchema } from '@tinacms/schema-tools'
import type { GraphQLConfig } from './types'
import { createSchema } from './schema/createSchema'
import { createResolver } from './resolver'
import { assertShape } from './util'

import type { GraphQLResolveInfo } from 'graphql'
import type { Database } from './database'
import { NAMER } from './ast-builder'
import { handleFetchErrorError } from './resolver/error'
<<<<<<< HEAD
import {
  checkPasswordHash,
  generatePasswordHash,
  mapUserFields,
} from './auth/utils'
import _ from 'lodash'
=======
import { NotFoundError } from './error'
>>>>>>> 5002fe8d

export const resolve = async ({
  config,
  query,
  variables,
  database,
  silenceErrors,
  verbose,
  isAudit,
  ctxUser,
}: {
  config?: GraphQLConfig
  query: string
  variables: object
  database: Database
  silenceErrors?: boolean
  verbose?: boolean
  isAudit?: boolean
  ctxUser?: { sub: string }
}) => {
  try {
    const verboseValue = verbose ?? true
    const graphQLSchemaAst = await database.getGraphQLSchema()
    if (!graphQLSchemaAst) {
      throw new GraphQLError(`GraphQL schema not found`)
    }
    const graphQLSchema = buildASTSchema(graphQLSchemaAst)

    const tinaConfig = await database.getTinaSchema()
    const tinaSchema = (await createSchema({
      // TODO: please update all the types to import from @tinacms/schema-tools
      // @ts-ignore
      schema: tinaConfig,
      // @ts-ignore
      flags: tinaConfig?.meta?.flags,
    })) as unknown as TinaSchema
    const resolver = createResolver({
      config,
      database,
      tinaSchema,
      isAudit: isAudit || false,
    })

    const res = await graphql({
      schema: graphQLSchema,
      source: query,
      variableValues: variables,
      contextValue: {
        database,
      },
      typeResolver: async (source, _args, info) => {
        if (source.__typename) return source.__typename

        const namedType = getNamedType(info.returnType).toString()
        const lookup = await database.getLookup(namedType)
        if (lookup.resolveType === 'unionData') {
          return lookup.typeMap[source._template]
        } else {
          throw new Error(`Unable to find lookup key for ${namedType}`)
        }
      },
      fieldResolver: async (
        source: { [key: string]: undefined | Record<string, unknown> } = {},
        _args: object = {},
        _context: object,
        info: GraphQLResolveInfo
      ) => {
        try {
          const args = JSON.parse(JSON.stringify(_args))
          const returnType = getNamedType(info.returnType).toString()
          const lookup = await database.getLookup(returnType)
          const isMutation = info.parentType.toString() === 'Mutation'
          const value = source[info.fieldName]

          /**
           * `collection`
           */
          if (returnType === 'Collection') {
            if (value) {
              return value
            }
            if (info.fieldName === 'collections') {
              const collectionNode = info.fieldNodes.find(
                (x) => x.name.value === 'collections'
              )
              const hasDocuments = collectionNode.selectionSet.selections.find(
                (x) => {
                  // @ts-ignore
                  return x?.name?.value === 'documents'
                }
              )
              return tinaSchema.getCollections().map((collection) => {
                return resolver.resolveCollection(
                  args,
                  collection.name,
                  Boolean(hasDocuments)
                )
              })
            }

            // The field is `collection`
            const collectionNode = info.fieldNodes.find(
              (x) => x.name.value === 'collection'
            )
            const hasDocuments = collectionNode.selectionSet.selections.find(
              (x) => {
                // @ts-ignore
                return x?.name?.value === 'documents'
              }
            )
            return resolver.resolveCollection(
              args,
              args.collection,
              Boolean(hasDocuments)
            )
          }

          /**
           * `getOptimizedQuery`
           *
           * Returns a version of the query with fragments inlined. Eg.
           * ```graphql
           * {
           *   getPostDocument(relativePath: "") {
           *     data {
           *       ...PostFragment
           *     }
           *   }
           * }
           *
           * fragment PostFragment on Post {
           *   title
           * }
           * ```
           * Turns into
           * ```graphql
           * {
           *   getPostDocument(relativePath: "") {
           *     data {
           *       title
           *     }
           *   }
           * }
           */
          if (info.fieldName === 'getOptimizedQuery') {
            try {
              // Deprecated
              return args.queryString
            } catch (e) {
              throw new Error(
                `Invalid query provided, Error message: ${e.message}`
              )
            }
          }

          if (
            info.fieldName === 'authenticate' ||
            info.fieldName === 'authorize'
          ) {
            const sub = args.sub || ctxUser?.sub
            const collection = tinaSchema
              .getCollections()
              .find((c) => c.isAuthCollection)
            if (!collection) {
              throw new Error(`Auth collection not found`)
            }

            const userFields = mapUserFields(collection, ['_rawData'])
            if (!userFields.length) {
              throw new Error(
                `No user field found in collection ${collection.name}`
              )
            }
            if (userFields.length > 1) {
              throw new Error(
                `Multiple user fields found in collection ${collection.name}`
              )
            }
            const userField = userFields[0]

            const realPath = `${collection.path}/index.json`
            const userDoc = await resolver.getDocument(realPath)
            const users = _.get(userDoc, userField.path)
            if (!users) {
              throw new Error('No users found')
            }
            const { idFieldName, passwordFieldName } = userField
            if (!idFieldName) {
              throw new Error('No uid field found on user field')
            }
            const user = users.find((u) => u[idFieldName] === sub)
            if (!user) {
              return null
            }

            if (info.fieldName === 'authenticate') {
              if (!passwordFieldName) {
                throw new Error('No password field found on user field')
              }

              const matches = await checkPasswordHash({
                saltedHash: _.get(user, passwordFieldName),
                password: args.password,
              })

              if (matches) {
                return user
              } else {
                return null
              }
            } else {
              return user
            }
          }

          if (info.fieldName === 'updatePassword') {
            if (!ctxUser?.sub) {
              throw new Error('Not authorized')
            }

            if (!args.password) {
              throw new Error('No password provided')
            }

            const collection = tinaSchema
              .getCollections()
              .find((c) => c.isAuthCollection)
            if (!collection) {
              throw new Error(`Auth collection not found`)
            }

            const userFields = mapUserFields(collection, ['_rawData'])
            if (!userFields.length) {
              throw new Error(
                `No user field found in collection ${collection.name}`
              )
            }
            if (userFields.length > 1) {
              throw new Error(
                `Multiple user fields found in collection ${collection.name}`
              )
            }
            const userField = userFields[0]
            const realPath = `${collection.path}/index.json`
            const userDoc = await resolver.getDocument(realPath)
            const users = _.get(userDoc, userField.path)
            if (!users) {
              throw new Error('No users found')
            }
            const { idFieldName, passwordFieldName } = userField
            const user = users.find((u) => u[idFieldName] === ctxUser.sub)
            if (!user) {
              throw new Error('Not authorized')
            }

            user[passwordFieldName] = args.password

            const params = {}
            _.set(
              params,
              userField.path.slice(1), // remove _rawData from users path
              users.map((u) => {
                if (user[idFieldName] === u[idFieldName]) {
                  return user
                } else {
                  return {
                    // don't overwrite other users' passwords
                    ...u,
                    [passwordFieldName]: '',
                  }
                }
              })
            )

            await resolver.updateResolveDocument({
              collection,
              args: { params },
              realPath,
              isCollectionSpecific: true,
              isAddPendingDocument: false,
            })

            return true
          }

          // We assume the value is already fully resolved
          if (!lookup) {
            return value
          }

          const isCreation = lookup[info.fieldName] === 'create'

          /**
           * From here, we need more information on how to resolve this, aided
           * by the lookup value for the given return type, we can enrich the request
           * with more contextual information that we gathered at build-time.
           */
          switch (lookup.resolveType) {
            /**
             * `node(id: $id)`
             */
            case 'nodeDocument':
              assertShape<{ id: string }>(args, (yup) =>
                yup.object({ id: yup.string().required() })
              )
              return resolver.getDocument(args.id)
            case 'multiCollectionDocument':
              if (typeof value === 'string' && value !== '') {
                /**
                 * This is a reference value (`director: /path/to/george.md`)
                 */
                return resolver.getDocument(value)
              }
              if (
                args &&
                args.collection &&
                info.fieldName === 'addPendingDocument'
              ) {
                /**
                 * `addPendingDocument`
                 * FIXME: this should probably be it's own lookup
                 */
                return resolver.resolveDocument({
                  args: { ...args, params: {} },
                  collection: args.collection,
                  isMutation,
                  isCreation: true,
                  isAddPendingDocument: true,
                })
              }
              if (
                [
                  NAMER.documentQueryName(),
                  'createDocument',
                  'updateDocument',
                  'deleteDocument',
                ].includes(info.fieldName)
              ) {
                /**
                 * `getDocument`/`createDocument`/`updateDocument`/`deleteDocument`
                 */
                const result = await resolver.resolveDocument({
                  args,
                  collection: args.collection,
                  isMutation,
                  isCreation,
                  // Right now this is the only case for deletion
                  isDeletion: info.fieldName === 'deleteDocument',
                  isUpdateName: Boolean(args?.params?.relativePath),
                  isAddPendingDocument: false,
                  isCollectionSpecific: false,
                })

                return result
              }
              return value
            /**
             * eg `getMovieDocument.data.actors`
             */
            case 'multiCollectionDocumentList':
              if (Array.isArray(value)) {
                return {
                  totalCount: value.length,
                  edges: value.map((document) => {
                    return { node: document }
                  }),
                }
              } else if (
                info.fieldName === 'documents' &&
                value?.collection &&
                value?.hasDocuments
              ) {
                let filter = args.filter

                // When querying for documents, filter has shape filter { [collectionName]: { ... }} but we need to pass the filter directly to the resolver
                if (
                  // 1. Make sure that the filter exists
                  typeof args?.filter !== 'undefined' &&
                  args?.filter !== null &&
                  // 2. Make sure that the collection name exists
                  // @ts-ignore
                  typeof value?.collection?.name === 'string' &&
                  // 3. Make sure that the collection name is in the filter and is not undefined
                  // @ts-ignore
                  Object.keys(args.filter).includes(value?.collection?.name) &&
                  // @ts-ignore
                  typeof args.filter[value?.collection?.name] !== 'undefined'
                ) {
                  // Since 1. 2. and 3. are true, we can safely assume that the filter exists and is not undefined

                  // @ts-ignore
                  filter = args.filter[value.collection.name]
                }
                // use the collection and hasDocuments to resolve the documents
                return resolver.resolveCollectionConnection({
                  args: {
                    ...args,
                    filter,
                  },
                  // @ts-ignore
                  collection: value.collection,
                })
              } else {
                throw new Error(
                  `Expected an array for result of ${info.fieldName} at ${info.path}`
                )
              }
            /**
             * Collections-specific getter
             * eg. `getPostDocument`/`createPostDocument`/`updatePostDocument`
             *
             * if coming from a query result
             * the field will be `node`
             */
            case 'collectionDocument':
              if (value) {
                return value
              }
              const result =
                value ||
                (await resolver.resolveDocument({
                  args,
                  collection: lookup.collection,
                  isMutation,
                  isCreation,
                  isAddPendingDocument: false,
                  isCollectionSpecific: true,
                }))
              return result
            /**
             * Collections-specific list getter
             * eg. `getPageList`
             */
            case 'collectionDocumentList':
              return resolver.resolveCollectionConnection({
                args,
                collection: tinaSchema.getCollection(lookup.collection),
              })
            /**
             * A polymorphic data set, it can be from a document's data
             * of any nested object which can be one of many shapes
             *
             * ```graphql
             * getPostDocument(relativePath: $relativePath) {
             *   data {...} <- this part
             * }
             * ```
             * ```graphql
             * getBlockDocument(relativePath: $relativePath) {
             *   data {
             *     blocks {...} <- or this part
             *   }
             * }
             * ```
             */
            case 'unionData':
              // `unionData` is used by the typeResolver, need to keep this check in-place
              // This is an array in many cases so it's easier to just pass it through
              // to be handled by the `typeResolver`
              if (!value) {
                if (args.relativePath) {
                  // FIXME: unionData doesn't have enough info
                  const result = await resolver.resolveDocument({
                    args,
                    collection: lookup.collection,
                    isMutation,
                    isCreation,
                    isAddPendingDocument: false,
                    isCollectionSpecific: true,
                  })
                  return result
                }
              }
              return value
            default:
              console.error(lookup)
              throw new Error(`Unexpected resolve type`)
          }
        } catch (e) {
          handleFetchErrorError(e, verboseValue)
        }
      },
    })

    if (res.errors) {
      if (!silenceErrors) {
        res.errors.map((e) => {
          if (e instanceof NotFoundError) {
            // do nothing
          } else {
            console.error(e.toString())

            if (verboseValue) {
              console.error('More error context below')
              console.error(e.message)
              console.error(e)
            }
          }
        })
      }
    }
    return res
  } catch (e) {
    if (!silenceErrors) {
      console.error(e)
    }
    if (e instanceof GraphQLError) {
      return {
        errors: [e],
      }
    } else {
      throw e
    }
  }
}<|MERGE_RESOLUTION|>--- conflicted
+++ resolved
@@ -13,16 +13,9 @@
 import type { Database } from './database'
 import { NAMER } from './ast-builder'
 import { handleFetchErrorError } from './resolver/error'
-<<<<<<< HEAD
-import {
-  checkPasswordHash,
-  generatePasswordHash,
-  mapUserFields,
-} from './auth/utils'
+import { checkPasswordHash, mapUserFields } from './auth/utils'
 import _ from 'lodash'
-=======
 import { NotFoundError } from './error'
->>>>>>> 5002fe8d
 
 export const resolve = async ({
   config,
