--- conflicted
+++ resolved
@@ -98,15 +98,10 @@
         .replace('\\', '/')
         .replace(collection.path, '')
         .replace(/^\/|\/$/g, '')
-<<<<<<< HEAD
 
       const breadcrumbs = relativePath.replace(extension, '').split('/')
 
-=======
-      const breadcrumbs = filename.split('/')
-
       // This is where the form is generated
->>>>>>> 5504ae9f
       const form = {
         label: collection.label,
         name: basename,
