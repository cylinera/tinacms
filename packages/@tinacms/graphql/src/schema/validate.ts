--- conflicted
+++ resolved
@@ -94,13 +94,9 @@
     })
     .map(
       (x) =>
-<<<<<<< HEAD
-        `${x.path}|${x.match.include}|${x.match.exclude}|${x.format || 'md'}`
-=======
         `${x.path}|${x?.match?.exclude || ''}|${x?.match?.include || ''}|${
           x.format || 'md'
         }`
->>>>>>> 5f7cae3b
     )
 
   if (hasMatchAndPath.length !== new Set(hasMatchAndPath).size) {
