--- conflicted
+++ resolved
@@ -213,13 +213,7 @@
             }
             throw new RichTextParseError(
               `Unknown list item of type ${child.type}`,
-<<<<<<< HEAD
-              // `directive` can be one of these, but we aren't supporting it
-              // @ts-ignore
-              child.position
-=======
               position
->>>>>>> d9147daa
             )
         }
       }),
