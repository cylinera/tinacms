--- conflicted
+++ resolved
@@ -119,11 +119,8 @@
   previewSrc(src: string): Promise<string> {
     return this.store.previewSrc(src)
   }
-<<<<<<< HEAD
 
   list(options: ListOptions): Promise<MediaList> {
     return this.store.list(options)
   }
-=======
->>>>>>> e6d7ef6b
 }