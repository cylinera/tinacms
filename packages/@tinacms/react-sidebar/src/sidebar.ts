/**

Copyright 2019 Forestry.io Inc

Licensed under the Apache License, Version 2.0 (the "License");
you may not use this file except in compliance with the License.
You may obtain a copy of the License at

    http://www.apache.org/licenses/LICENSE-2.0

Unless required by applicable law or agreed to in writing, software
distributed under the License is distributed on an "AS IS" BASIS,
WITHOUT WARRANTIES OR CONDITIONS OF ANY KIND, either express or implied.
See the License for the specific language governing permissions and
limitations under the License.

*/

import { EventBus, Callback } from '@tinacms/core'
import { NoFormsPlaceholder } from './components/NoFormsPlaceHolder'
import * as React from 'react'

export interface SidebarStateOptions {
  position?: SidebarPosition
  buttons?: SidebarButtons
  placeholder?: React.FC
}

export interface SidebarButtons {
  save: string
  reset: string
}

export declare type SidebarPosition = 'fixed' | 'float' | 'displace' | 'overlay'

export class SidebarState {
  private _isOpen: boolean = false
  placeholder: React.FC

  position: SidebarPosition = 'displace'
  buttons: SidebarButtons = {
    save: 'Save',
    reset: 'Reset',
  }

  constructor(private events: EventBus, options: SidebarStateOptions = {}) {
    this.position = options.position || 'displace'
<<<<<<< HEAD
    this._hidden = !!options.hidden
=======
>>>>>>> b7c949ac
    this.placeholder = options.placeholder || NoFormsPlaceholder

    if (options.buttons?.save) {
      this.buttons.save = options.buttons.save
    }
    if (options.buttons?.reset) {
      this.buttons.reset = options.buttons.reset
    }
  }

  get isOpen() {
    return this._isOpen
  }

  set isOpen(nextValue: boolean) {
    if (this._isOpen === nextValue) {
      return // No change.
    }

    this._isOpen = nextValue

    if (nextValue) {
      this.events.dispatch({ type: 'sidebar:opened' })
    } else {
      this.events.dispatch({ type: 'sidebar:closed' })
    }
  }

  subscribe(callback: Callback): () => void {
    const unsub = this.events.subscribe('sidebar', callback)

    return () => unsub()
  }
}<|MERGE_RESOLUTION|>--- conflicted
+++ resolved
@@ -45,10 +45,6 @@
 
   constructor(private events: EventBus, options: SidebarStateOptions = {}) {
     this.position = options.position || 'displace'
-<<<<<<< HEAD
-    this._hidden = !!options.hidden
-=======
->>>>>>> b7c949ac
     this.placeholder = options.placeholder || NoFormsPlaceholder
 
     if (options.buttons?.save) {
