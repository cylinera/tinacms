/**



*/

import React from 'react'
import { useEffect, useState } from 'react'
import { useCMS } from '../../react-tinacms/use-cms'
import {
  BiArrowToBottom,
  BiCloudUpload,
  BiGridAlt,
  BiListUl,
  BiX,
} from 'react-icons/bi'
import { Modal, ModalBody, FullscreenModal } from '../../packages/react-modals'
import { BiFile } from 'react-icons/bi'
import {
  MediaList,
  Media,
  MediaListOffset,
  MediaListError,
} from '../../packages/core'
import { Button, IconButton } from '../../packages/styles'
import { useDropzone } from 'react-dropzone'
import { CursorPaginator } from './pagination'
import { ListMediaItem, GridMediaItem } from './media-item'
import { Breadcrumb } from './breadcrumb'
import { LoadingDots } from '../../packages/form-builder'
import { IoMdSync } from 'react-icons/io'
import { CloseIcon, TrashIcon } from '../../packages/icons'
import {
  absoluteImgURL,
  DEFAULT_MEDIA_UPLOAD_TYPES,
  dropzoneAcceptFromString,
  isImage,
} from './utils'
import { DeleteModal, SyncModal } from './modal'
import { CopyField } from './copy-field'

// taken from https://davidwalsh.name/javascript-polling
async function poll(
  fn: () => Promise<{
    complete: boolean
    status: {
      [key: string]: boolean
    }
  }>,
  timeout,
  interval
) {
  const endTime = Number(new Date()) + (timeout || 2000)
  interval = interval || 100

  const checkCondition = async function (resolve, reject) {
    // If the condition is met, we're done!
    const result = await fn()
    if (result.complete) {
      resolve(result)
    }
    // If the condition isn't met but the timeout hasn't elapsed, go again
    else if (Number(new Date()) < endTime) {
      setTimeout(checkCondition, interval, resolve, reject)
    }
    // Didn't match and too much time, reject!
    else {
      reject(new Error('Time out error'))
    }
  }

  return new Promise(checkCondition)
}

// Can not use path.join on the frontend
const join = function (...parts) {
  // From: https://stackoverflow.com/questions/29855098/is-there-a-built-in-javascript-function-similar-to-os-path-join
  /* This function takes zero or more strings, which are concatenated
  together to form a path or URL, which is returned as a string. This
  function intelligently adds and removes slashes as required, and is
  aware that `file` URLs will contain three adjacent slashes. */

  const [first, last, slash] = [0, parts.length - 1, '/']

  const matchLeadingSlash = new RegExp('^' + slash)
  const matchTrailingSlash = new RegExp(slash + '$')

  parts = parts.map(function (part, index) {
    if (index === first && part === 'file://') return part

    if (index > first) part = part.replace(matchLeadingSlash, '')

    if (index < last) part = part.replace(matchTrailingSlash, '')

    return part
  })

  return parts.join(slash)
}

export interface MediaRequest {
  directory?: string
  onSelect?(_media: Media): void
  close?(): void
  allowDelete?: boolean
}

export function MediaManager() {
  const cms = useCMS()

  const [request, setRequest] = useState<MediaRequest | undefined>()

  useEffect(() => {
    return cms.events.subscribe('media:open', ({ type, ...request }) => {
      setRequest(request)
    })
  }, [])

  if (!request) return null

  const close = () => setRequest(undefined)

  return (
    <Modal>
      <FullscreenModal>
        <div className="w-full bg-gray-50 flex items-center justify-between px-5 pt-3 m-0">
          <h2 className="text-gray-500 font-sans font-medium text-base leading-none m-0 block truncate">
            Media Manager
          </h2>
          <div
            onClick={close}
            className="flex items-center fill-gray-400 cursor-pointer transition-colors duration-100 ease-out hover:fill-gray-700"
          >
            <CloseIcon className="w-6 h-auto" />
          </div>
        </div>
        <ModalBody className="flex h-full flex-col">
          <MediaPicker {...request} close={close} />
        </ModalBody>
      </FullscreenModal>
    </Modal>
  )
}

type MediaListState = 'loading' | 'loaded' | 'error' | 'not-configured'

const defaultListError = new MediaListError({
  title: 'Error fetching media',
  message: 'Something went wrong while requesting the resource.',
  docsLink: 'https://tina.io/docs/media/#media-store',
})

export function MediaPicker({
  allowDelete,
  onSelect,
  close,
  ...props
}: MediaRequest) {
  const cms = useCMS()
  const [listState, setListState] = useState<MediaListState>(() => {
    if (cms.media.isConfigured) return 'loading'
    return 'not-configured'
  })

  const [deleteModalOpen, setDeleteModalOpen] = React.useState(false)
  const [listError, setListError] = useState<MediaListError>(defaultListError)
  const [directory, setDirectory] = useState<string | undefined>(
    props.directory
  )

  const [list, setList] = useState<MediaList>({
    items: [],
    nextOffset: undefined,
  })

  const [showSync, setShowSync] = useState(false)

  const [viewMode, setViewMode] = useState<'grid' | 'list'>('grid')
  const [activeItem, setActiveItem] = useState<Media | false>(false)
  const closePreview = () => setActiveItem(false)

  /**
   * current offset is last element in offsetHistory[]
   * control offset by pushing/popping to offsetHistory
   */
  const [offsetHistory, setOffsetHistory] = useState<MediaListOffset[]>([])
  const [loadingText, setLoadingText] = useState('')
  const offset = offsetHistory[offsetHistory.length - 1]
  const resetOffset = () => setOffsetHistory([])
  const navigateNext = () => {
    if (!list.nextOffset) return
    setOffsetHistory([...offsetHistory, list.nextOffset])
  }
  const navigatePrev = () => {
    const offsets = offsetHistory.slice(0, offsetHistory.length - 1)
    setOffsetHistory(offsets)
  }
  const hasPrev = offsetHistory.length > 0
  const hasNext = !!list.nextOffset

  const isLocal = cms.api.tina.isLocalMode

  const hasTinaMedia =
    Object.keys(cms.api.tina.schema.schema?.config?.media?.tina || {}).includes(
      'mediaRoot'
    ) &&
    Object.keys(cms.api.tina.schema.schema?.config?.media?.tina || {}).includes(
      'publicFolder'
    )
  const folder = hasTinaMedia
    ? join(
        cms.api.tina.schema.schema?.config?.media?.tina.publicFolder,
        cms.api.tina.schema.schema?.config?.media?.tina.mediaRoot
      )
    : ''
  const branch = cms.api.tina?.branch

  function loadMedia() {
    setListState('loading')
    cms.media
      .list({
        offset,
        limit: cms.media.pageSize,
        directory,
        thumbnailSizes: [
          { w: 75, h: 75 },
          { w: 400, h: 400 },
          { w: 1000, h: 1000 },
        ],
      })
      .then((list) => {
        setList(list)
        setListState('loaded')
      })
      .catch((e) => {
        console.error(e)
        if (e.ERR_TYPE === 'MediaListError') {
          setListError(e)
        } else {
          setListError(defaultListError)
        }
        setListState('error')
      })
  }

  useEffect(() => {
    if (!cms.media.isConfigured) return
    loadMedia()

    return cms.events.subscribe(
      ['media:upload:success', 'media:delete:success', 'media:pageSize'],
      loadMedia
    )
  }, [offset, directory, cms.media.isConfigured])

  const onClickMediaItem = (item: Media) => {
    if (!item) {
      setActiveItem(false)
    } else if (item.type === 'dir') {
      // Only join when there is a directory to join to
      setDirectory(
        item.directory === '.' || item.directory === ''
          ? item.filename
          : join(item.directory, item.filename)
      )
      resetOffset()
    } else {
      setActiveItem(item)
    }
  }

  let deleteMediaItem: (_item: Media) => void
  if (allowDelete) {
    deleteMediaItem = (item: Media) => {
      cms.media.delete(item)
    }
  }

  let selectMediaItem: (_item: Media) => void

  if (onSelect) {
    selectMediaItem = (item: Media) => {
      onSelect(item)
      if (close) close()
    }
  }

  const [uploading, setUploading] = useState(false)
  const { getRootProps, getInputProps, isDragActive } = useDropzone({
    accept: dropzoneAcceptFromString(
      cms.media.accept || DEFAULT_MEDIA_UPLOAD_TYPES
    ),
    multiple: true,
    onDrop: async (files) => {
      try {
        setUploading(true)
        await cms.media.persist(
          files.map((file) => {
            return {
              directory: directory || '/',
              file,
            }
          })
        )
      } catch {
        // TODO: Events get dispatched already. Does anything else need to happen?
      }
      setUploading(false)
    },
  })

  const syncMedia = async () => {
    if (hasTinaMedia) {
      const res = await cms.api.tina.syncTinaMedia()
      if (res?.assetsSyncing) {
        // it was successful
        try {
          setListState('loading')
          // poll every 3 seconds until it is done
          await poll(
            async () => {
              const status = await cms.api.tina.checkSyncStatus({
                assetsSyncing: res.assetsSyncing,
              })
              const totalDone = Object.values(status.status).filter(
                Boolean
              )?.length
              const total = Object.keys(status.status)?.length
              setLoadingText(`${totalDone}/${total} Media items loaded`)
              return status
            },
            // Will time out after 60 seconds
            60000,
            3000
          )
          setLoadingText('')
          // refresh the media
          loadMedia()
        } catch (e) {
          cms.alerts.error(
            'Error in syncing media, check console for more details'
          )
          console.error("'Error in syncing media, check below for more details")
          console.error(e)
        }
      } else {
        // it was not
        cms.alerts.warn(
          'Whoops, Looks media is not set up correctly in Tina Cloud. Check console for more details'
        )
        console.warn(
          'Whoops, Looks media is not set up correctly. Check below for more details'
        )
        console.warn(res)
      }
    }
  }

  const { onClick, ...rootProps } = getRootProps()

  function disableScrollBody() {
    const body = document?.body
    body.style.overflow = 'hidden'

    return () => {
      body.style.overflow = 'auto'
    }
  }

  useEffect(disableScrollBody, [])

  if (listState === 'loading' || uploading) {
    return <LoadingMediaList extraText={loadingText} />
  }

  if (listState === 'not-configured') {
    return (
      <DocsLink
        title="No Media Store Configured"
        message="To use the media manager, you need to configure a Media Store."
        docsLink="https://tina.io/docs/reference/media/overview/"
      />
    )
  }

  if (listState === 'error') {
    const { title, message, docsLink } = listError
    return <DocsLink title={title} message={message} docsLink={docsLink} />
  }

  return (
    <>
      {deleteModalOpen && (
        <DeleteModal
          filename={activeItem ? activeItem.filename : ''}
          deleteFunc={() => {
            if (activeItem) {
              deleteMediaItem(activeItem)
              setActiveItem(false)
            }
          }}
          close={() => setDeleteModalOpen(false)}
        />
      )}

      <MediaPickerWrap>
        <div className="flex items-center bg-gray-50 border-b border-gray-150 gap-x-4 py-3 px-5 shadow-sm flex-shrink-0">
          {/* viewMode toggle */}
          <div
            className={`grow-0 flex divide-x divide-gray-150 shadow-inner bg-gray-50 border border-gray-150 justify-between rounded-md`}
          >
            <button
              className={`relative whitespace-nowrap flex items-center justify-center flex-1 block font-medium text-base px-2.5 py-1 transition-all ease-out duration-150 rounded-l-md ${
                viewMode === 'grid'
                  ? 'bg-white text-blue-500 shadow'
                  : 'text-gray-400'
              }`}
              onClick={() => {
                setViewMode('grid')
              }}
            >
              <BiGridAlt className="w-6 h-full opacity-70" />
            </button>
            <button
              className={`relative whitespace-nowrap flex items-center justify-center flex-1 block font-medium text-base px-2 py-1 transition-all ease-out duration-150 rounded-r-md ${
                viewMode === 'list'
                  ? 'bg-white text-blue-500 shadow'
                  : 'text-gray-400'
              }`}
              onClick={() => {
                setViewMode('list')
              }}
            >
              <BiListUl className="w-8 h-full opacity-70" />
            </button>
          </div>

          <Breadcrumb directory={directory} setDirectory={setDirectory} />
          {!isLocal && hasTinaMedia && (
            <Button
              // this button is only displayed when the data is not loading
              busy={false}
              variant="white"
              onClick={() => {
                setShowSync(true)
              }}
            >
              Sync <IoMdSync className="w-6 h-full ml-2 opacity-70" />
            </Button>
          )}
          <UploadButton onClick={onClick} uploading={uploading} />
        </div>

        <div className="flex h-full overflow-hidden bg-white">
          <div className="flex w-full flex-col h-full @container">
            <ul
              {...rootProps}
              className={`h-full grow overflow-y-auto transition duration-150 ease-out bg-gradient-to-b from-gray-50/50 to-gray-50 ${
                list.items.length === 0 ||
                (viewMode === 'list' &&
                  'w-full flex flex-1 flex-col justify-start -mb-px')
              } ${
                list.items.length > 0 &&
                viewMode === 'grid' &&
                'w-full p-4 gap-4 grid grid-cols-1 @sm:grid-cols-2 @lg:grid-cols-3 @2xl:grid-cols-4 @4xl:grid-cols-6 @6xl:grid-cols-8 auto-rows-auto content-start justify-start'
              } ${isDragActive ? `border-2 border-blue-500 rounded-lg` : ``}`}
            >
              <input {...getInputProps()} />

              {listState === 'loaded' && list.items.length === 0 && (
                <EmptyMediaList hasTinaMedia={hasTinaMedia} />
              )}

              {viewMode === 'list' &&
                list.items.map((item: Media) => (
                  <ListMediaItem
                    key={item.id}
                    item={item}
                    onClick={onClickMediaItem}
                    active={activeItem && activeItem.id === item.id}
                  />
                ))}

              {viewMode === 'grid' &&
                list.items.map((item: Media) => (
                  <GridMediaItem
                    key={item.id}
                    item={item}
                    onClick={onClickMediaItem}
                    active={activeItem && activeItem.id === item.id}
                  />
                ))}
            </ul>

            <div className="bg-gradient-to-r to-gray-50/50 from-gray-50 shrink-0 grow-0 border-t border-gray-150 py-3 px-5 shadow-sm z-10">
              <CursorPaginator
                hasNext={hasNext}
                navigateNext={navigateNext}
                hasPrev={hasPrev}
                navigatePrev={navigatePrev}
              />
            </div>
          </div>

          <ActiveItemPreview
            activeItem={activeItem}
            close={closePreview}
            selectMediaItem={selectMediaItem}
            allowDelete={allowDelete}
            deleteMediaItem={() => {
              setDeleteModalOpen(true)
            }}
          />
        </div>
      </MediaPickerWrap>
      {showSync && (
        <SyncModal
          folder={folder}
          branch={branch}
          syncFunc={syncMedia}
          close={() => {
            setShowSync(false)
          }}
        />
      )}
    </>
  )
}

const ActiveItemPreview = ({
  activeItem,
  close,
  selectMediaItem,
  deleteMediaItem,
  allowDelete,
}) => {
  const thumbnail = activeItem ? activeItem.thumbnails['1000x1000'] : ''
  return (
    <div
      className={`shrink-0 h-full flex flex-col items-start gap-3 overflow-y-auto bg-white border-l border-gray-100 bg-white shadow-md transition ease-out duration-150 ${
        activeItem
          ? `p-4 opacity-100 w-[35%] max-w-[560px] min-w-[240px]`
          : `translate-x-8 opacity-0 w-[0px]`
      }`}
    >
      {activeItem && (
        <>
<<<<<<< HEAD
          {isImage(thumbnail) ? (
            <img
              className="object-cover border border-gray-100 rounded-md overflow-hidden w-full h-auto max-h-[40%] object-center shadow"
              src={thumbnail}
              alt={activeItem.filename}
            />
=======
          <div className="flex grow-0 shrink-0 gap-2 w-full items-center justify-between">
            <h3 className="text-lg text-gray-600 w-full max-w-full break-words block truncate flex-1">
              {activeItem.filename}
            </h3>
            <IconButton
              variant="ghost"
              className="group grow-0 shrink-0"
              onClick={close}
            >
              <BiX
                className={`w-7 h-auto text-gray-500 opacity-50 group-hover:opacity-100 transition duration-150 ease-out`}
              />
            </IconButton>
          </div>
          {isImage(activeItem.thumbnail) ? (
            <div className="w-full max-h-[75%]">
              <img
                className="block border border-gray-100 rounded-md overflow-hidden max-w-full max-h-full object-fit h-auto shadow"
                src={activeItem.thumbnail}
                alt={activeItem.filename}
              />
            </div>
>>>>>>> d38b3474
          ) : (
            <span className="p-3 border border-gray-100 rounded-md overflow-hidden bg-gray-50 shadow">
              <BiFile className="w-14 h-auto fill-gray-300" />
            </span>
          )}
          <div className="grow h-full w-full shrink flex flex-col gap-3 items-start justify-start">
            <CopyField value={absoluteImgURL(activeItem.src)} label="URL" />
          </div>
          <div className="shrink-0 w-full flex flex-col justify-end items-start">
            <div className="flex w-full gap-3">
              {selectMediaItem && (
                <Button
                  size="medium"
                  variant="primary"
                  className="grow"
                  onClick={() => selectMediaItem(activeItem)}
                >
                  Insert
                  <BiArrowToBottom className="ml-1 -mr-0.5 w-6 h-auto text-white opacity-70" />
                </Button>
              )}
              {allowDelete && (
                <Button
                  variant="white"
                  size="medium"
                  className="grow max-w-[40%]"
                  onClick={deleteMediaItem}
                >
                  Delete
                  <TrashIcon className="ml-1 -mr-0.5 w-6 h-auto text-red-500 opacity-70" />
                </Button>
              )}
            </div>
          </div>
        </>
      )}
    </div>
  )
}

const UploadButton = ({ onClick, uploading }: any) => {
  return (
    <Button
      variant="primary"
      size="custom"
      className="text-sm h-10 px-6"
      busy={uploading}
      onClick={onClick}
    >
      {uploading ? (
        <LoadingDots />
      ) : (
        <>
          Upload <BiCloudUpload className="w-6 h-full ml-2 opacity-70" />
        </>
      )}
    </Button>
  )
}

const LoadingMediaList = (props) => {
  return (
    <div
      className="w-full h-full flex flex-col items-center justify-center"
      {...props}
    >
      {props.extraText && <p>{props.extraText}</p>}
      <LoadingDots color={'var(--tina-color-primary)'} />
    </div>
  )
}

const MediaPickerWrap = ({ children }) => {
  return (
    <div className="h-full flex-1 text-gray-700 flex flex-col relative bg-gray-50 outline-none active:outline-none focus:outline-none">
      {children}
    </div>
  )
}

const EmptyMediaList = (props) => {
  return (
    <div className={`p-12 text-xl opacity-50 text-center`} {...props}>
      Drag and drop assets here
      {props.hasTinaMedia &&
        " or click 'Sync' to sync your media to Tina Cloud."}
    </div>
  )
}

const DocsLink = ({ title, message, docsLink, ...props }) => {
  return (
    <div className="h-3/4 text-center flex flex-col justify-center" {...props}>
      <h2 className="mb-3 text-xl text-gray-600">{title}</h2>
      <div className="mb-3 text-base text-gray-700">{message}</div>
      <a
        href={docsLink}
        target="_blank"
        rel="noreferrer noopener"
        className="font-bold text-blue-500 hover:text-blue-600 hover:underline transition-all ease-out duration-150"
      >
        Learn More
      </a>
    </div>
  )
}<|MERGE_RESOLUTION|>--- conflicted
+++ resolved
@@ -545,14 +545,6 @@
     >
       {activeItem && (
         <>
-<<<<<<< HEAD
-          {isImage(thumbnail) ? (
-            <img
-              className="object-cover border border-gray-100 rounded-md overflow-hidden w-full h-auto max-h-[40%] object-center shadow"
-              src={thumbnail}
-              alt={activeItem.filename}
-            />
-=======
           <div className="flex grow-0 shrink-0 gap-2 w-full items-center justify-between">
             <h3 className="text-lg text-gray-600 w-full max-w-full break-words block truncate flex-1">
               {activeItem.filename}
@@ -567,15 +559,14 @@
               />
             </IconButton>
           </div>
-          {isImage(activeItem.thumbnail) ? (
+          {isImage(thumbnail) ? (
             <div className="w-full max-h-[75%]">
               <img
                 className="block border border-gray-100 rounded-md overflow-hidden max-w-full max-h-full object-fit h-auto shadow"
-                src={activeItem.thumbnail}
+                src={thumbnail}
                 alt={activeItem.filename}
               />
             </div>
->>>>>>> d38b3474
           ) : (
             <span className="p-3 border border-gray-100 rounded-md overflow-hidden bg-gray-50 shadow">
               <BiFile className="w-14 h-auto fill-gray-300" />
