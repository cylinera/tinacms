--- conflicted
+++ resolved
@@ -7,17 +7,13 @@
 import { insertNodes, ELEMENT_PARAGRAPH } from '@udecode/plate-headless'
 import { NestedForm } from '../../nested-form'
 import { useEmbedHandles, useHotkey } from '../../hooks/embed-hooks'
-<<<<<<< HEAD
-import { DeleteImageButton } from '../../../../../components'
 import { useTemplates } from '../../editor-context'
-=======
 import {
   DeleteImageButton,
   StyledFile,
   StyledImage,
 } from '../../../../../components'
 import { isImage } from '../../../../../../../components/media/utils'
->>>>>>> 5097c91e
 
 export const ImgEmbed = ({
   attributes,
