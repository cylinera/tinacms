/**

*/

import * as React from 'react'
import { FC, useEffect } from 'react'
import { Form } from '../forms'
import { Form as FinalForm } from 'react-final-form'

import { DragDropContext, DropResult } from 'react-beautiful-dnd'
import { Button } from '../styles'
import { LoadingDots } from './LoadingDots'
import { FormPortalProvider } from './FormPortal'
import { FieldsBuilder } from './fields-builder'
import { ResetForm } from './ResetForm'
import { FormActionMenu } from './FormActions'
import { useCMS } from '../react-core'
import { IoMdClose } from 'react-icons/io'
import { Transition } from '@headlessui/react'

export interface FormBuilderProps {
  form: { tinaForm: Form; activeFieldName?: string }
  hideFooter?: boolean
  label?: string
  onPristineChange?: (_pristine: boolean) => unknown
}

interface FormKeyBindingsProps {
  onSubmit: () => void
}

const NoFieldsPlaceholder = () => (
  <div
    className="relative flex flex-col items-center justify-center text-center p-5 pb-16 w-full h-full overflow-y-auto"
    style={{
      animationName: 'fade-in',
      animationDelay: '300ms',
      animationTimingFunction: 'ease-out',
      animationIterationCount: 1,
      animationFillMode: 'both',
      animationDuration: '150ms',
    }}
  >
    <Emoji className="block pb-5">🤔</Emoji>
    <h3 className="font-sans font-normal text-lg block pb-5">
      Hey, you don't have any fields added to this form.
    </h3>
    <p className="block pb-5">
      <a
        className="text-center rounded-3xl border border-solid border-gray-100 shadow-[0_2px_3px_rgba(0,0,0,0.12)] font-normal cursor-pointer text-[12px] transition-all duration-100 ease-out bg-white text-gray-700 py-3 pr-5 pl-14 relative no-underline inline-block hover:text-blue-500"
        href="https://tinacms.org/docs/fields"
        target="_blank"
      >
        <Emoji
          className="absolute left-5 top-1/2 origin-center -translate-y-1/2 transition-all duration-100 ease-out"
          style={{ fontSize: 24 }}
        >
          📖
        </Emoji>{' '}
        Field Setup Guide
      </a>
    </p>
  </div>
)

const FormKeyBindings: FC<FormKeyBindingsProps> = ({ onSubmit }) => {
  // Submit when cmd/ctrl + s is pressed
  useEffect(() => {
    const handleKeyDown = (e: KeyboardEvent) => {
      if ((e.metaKey || e.ctrlKey) && e.key === 's') {
        e.preventDefault()
        onSubmit()
      }
    }

    window.addEventListener('keydown', handleKeyDown)

    return () => window.removeEventListener('keydown', handleKeyDown)
  }, [onSubmit])

  return null
}

function usePrevious(value) {
  // The ref object is a generic container whose current property is mutable ...
  // ... and can hold any value, similar to an instance property on a class
  const ref = React.useRef(null)
  // Store current value in ref
  useEffect(() => {
    ref.current = value
  }, [value]) // Only re-run if value changes
  // Return previous value (happens before update in useEffect above)
  return ref.current
}

export const FormBuilder: FC<FormBuilderProps> = ({
  form,
  onPristineChange,
  ...rest
}) => {
  const cms = useCMS()
  const hideFooter = !!rest.hideFooter

  const tinaForm = form.tinaForm
  const finalForm = form.tinaForm.finalForm

  const moveArrayItem = React.useCallback(
    (result: DropResult) => {
      if (!result.destination || !finalForm) return
      const name = result.type
      finalForm.mutators.move(
        name,
        result.source.index,
        result.destination.index
      )
    },
    [tinaForm]
  )

  /**
   * Prevent navigation away from the window when the form is dirty
   */
  React.useEffect(() => {
    // const onBeforeUnload = (event) => {
    //   event.preventDefault()
    //   event.returnValue = ''
    // }

    const unsubscribe = finalForm.subscribe(
      ({ pristine }) => {
        if (onPristineChange) {
          onPristineChange(pristine)
        }

        // if (!pristine) {
        //   window.addEventListener('beforeunload', onBeforeUnload)
        // } else {
        //   window.removeEventListener('beforeunload', onBeforeUnload)
        // }
      },
      { pristine: true }
    )
    return () => {
      // window.removeEventListener('beforeunload', onBeforeUnload)
      unsubscribe()
    }
  }, [finalForm])

  const fieldGroup = tinaForm.getActiveField(form.activeFieldName)
  const previousName = usePrevious(fieldGroup.name)
  const animateStatus =
    fieldGroup.name === previousName
      ? 'none'
      : fieldGroup.name
      ? previousName
        ? previousName.length < fieldGroup.name.length
          ? 'forwards'
          : 'backwards'
        : 'forwards'
      : 'none'
  const animationProps = getAnimationProps(animateStatus)

  return (
    <FinalForm
      key={tinaForm.id}
      form={tinaForm.finalForm}
      onSubmit={tinaForm.onSubmit}
    >
      {({
        handleSubmit,
        pristine,
        invalid,
        submitting,
        dirtySinceLastSubmit,
        hasValidationErrors,
      }) => {
        const canSubmit =
          !pristine &&
          !submitting &&
          !hasValidationErrors &&
          !(invalid && !dirtySinceLastSubmit)

        const safeHandleSubmit = () => {
          if (canSubmit) {
            handleSubmit()
          }
        }

        return (
          <>
            <DragDropContext onDragEnd={moveArrayItem}>
              <FormKeyBindings onSubmit={safeHandleSubmit} />
              <FormPortalProvider>
<<<<<<< HEAD
                <Transition
                  className="h-full bg-gray-50"
                  appear={true}
                  show={true}
                  key={fieldGroup.name}
                  {...animationProps}
                >
                  <FormWrapper
                    header={<PanelHeader {...fieldGroup} id={tinaForm.id} />}
                    id={tinaForm.id}
                  >
                    {tinaForm && tinaForm.fields.length ? (
                      <FieldsBuilder
                        form={tinaForm}
                        activeFieldName={form.activeFieldName}
                        fields={fieldGroup.fields}
                      />
                    ) : (
                      <NoFieldsPlaceholder />
                    )}
                  </FormWrapper>
                </Transition>
=======
                <FormWrapper
                  header={<PanelHeader {...fieldGroup} id={tinaForm.id} />}
                  id={tinaForm.id}
                >
                  {tinaForm && tinaForm.fields.length ? (
                    <FieldsBuilder form={tinaForm} fields={fieldGroup.fields} />
                  ) : (
                    <NoFieldsPlaceholder />
                  )}
                </FormWrapper>
>>>>>>> c7d28560
              </FormPortalProvider>
              {!hideFooter && (
                <div className="relative flex-none w-full h-16 px-6 bg-white border-t border-gray-100	flex items-center justify-center">
                  <div className="flex-1 w-full flex justify-between gap-4 items-center max-w-form">
                    {tinaForm.reset && (
                      <ResetForm
                        pristine={pristine}
                        reset={async () => {
                          finalForm.reset()
                          await tinaForm.reset!()
                        }}
                        style={{ flexGrow: 1 }}
                      >
                        {tinaForm.buttons.reset}
                      </ResetForm>
                    )}
                    <Button
                      onClick={safeHandleSubmit}
                      disabled={!canSubmit}
                      busy={submitting}
                      variant="primary"
                      style={{ flexGrow: 3 }}
                    >
                      {submitting && <LoadingDots />}
                      {!submitting && tinaForm.buttons.save}
                    </Button>
                    {tinaForm.actions.length > 0 && (
                      <FormActionMenu
                        form={tinaForm as any}
                        actions={tinaForm.actions}
                      />
                    )}
                  </div>
                </div>
              )}
            </DragDropContext>
          </>
        )
      }}
    </FinalForm>
  )
}

export const FormStatus = ({ pristine }) => {
  return (
    <div className="flex flex-0 items-center">
      {!pristine && (
        <>
          <span className="w-3 h-3 flex-0 rounded-full bg-yellow-400 border border-yellow-500 mr-2"></span>{' '}
          <p className="text-gray-700 text-sm leading-tight whitespace-nowrap">
            Unsaved Changes
          </p>
        </>
      )}
      {pristine && (
        <>
          <span className="w-3 h-3 flex-0 rounded-full bg-green-300 border border-green-400 mr-2"></span>{' '}
          <p className="text-gray-500 text-sm leading-tight whitespace-nowrap">
            No Changes
          </p>
        </>
      )}
    </div>
  )
}

export const FormWrapper = ({
  header,
  children,
  id,
}: {
  header?: React.ReactNode
  children: React.ReactNode
  id: string
}) => {
  return (
    <div
      data-test={`form:${id?.replace(/\\/g, '/')}`}
      className="h-full overflow-y-auto max-h-full bg-gray-50"
    >
      {header}
      <div className="py-5 px-6">
        <div className="w-full flex justify-center">
          <div className="w-full max-w-form">{children}</div>
        </div>
      </div>
    </div>
  )
}

const Emoji = ({ className = '', ...props }) => (
  <span
    className={`text-[40px] leading-none inline-block ${className}`}
    {...props}
  />
)

const isNumber = (item: string) => {
  return !isNaN(Number(item))
}

const PanelHeader = (props: { label?: string; name?: string; id: string }) => {
  const cms = useCMS()
  const activePath = props.name?.split('.') || []
  if (!activePath || activePath.length === 0) {
    return null
  }

  let lastItemIndex
  activePath.forEach((item, index) => {
    if (!isNumber(item)) {
      lastItemIndex = index
    }
  })
  const returnPath = activePath.slice(0, lastItemIndex)

  return (
    <button
      className={`relative z-40 group text-left w-full bg-white hover:bg-gray-50 py-2 border-t border-b shadow-sm
   border-gray-100 px-6 -mt-px`}
      onClick={() => {
        cms.dispatch({
          type: 'forms:set-active-field-name',
          value: {
            formId: props.id,
            fieldName: returnPath.length > 0 ? returnPath.join('.') : null,
          },
        })
      }}
      tabIndex={-1}
    >
      <div className="flex items-center justify-between gap-3 text-xs tracking-wide font-medium text-gray-700 group-hover:text-blue-400 uppercase max-w-form mx-auto">
        {props.label || props.name || 'Back'}
        <IoMdClose className="h-auto w-5 inline-block opacity-70 -mt-0.5 -mx-0.5" />
      </div>
    </button>
  )
}

const getAnimationProps = (animateStatus) => {
  const forwardsAnimation = {
    enter: 'transform transition ease-in-out duration-500 sm:duration-700',
    enterFrom: 'translate-x-8',
    enterTo: 'translate-x-0',
    leave: 'transform transition ease-in-out duration-500 sm:duration-700',
    leaveFrom: 'translate-x-0',
    leaveTo: 'translate-x-8',
  }
  const backwardsAnimation = {
    enter: 'transform transition ease-in-out duration-500 sm:duration-700',
    enterFrom: '-translate-x-8',
    enterTo: 'translate-x-0',
    leave: 'transform transition ease-in-out duration-500 sm:duration-700',
    leaveFrom: 'translate-x-0',
    leaveTo: '-translate-x-8',
  }

  return animateStatus === 'backwards'
    ? backwardsAnimation
    : animateStatus === 'forwards'
    ? forwardsAnimation
    : {}
}<|MERGE_RESOLUTION|>--- conflicted
+++ resolved
@@ -191,41 +191,20 @@
             <DragDropContext onDragEnd={moveArrayItem}>
               <FormKeyBindings onSubmit={safeHandleSubmit} />
               <FormPortalProvider>
-<<<<<<< HEAD
-                <Transition
-                  className="h-full bg-gray-50"
-                  appear={true}
-                  show={true}
-                  key={fieldGroup.name}
-                  {...animationProps}
-                >
-                  <FormWrapper
-                    header={<PanelHeader {...fieldGroup} id={tinaForm.id} />}
-                    id={tinaForm.id}
-                  >
-                    {tinaForm && tinaForm.fields.length ? (
-                      <FieldsBuilder
-                        form={tinaForm}
-                        activeFieldName={form.activeFieldName}
-                        fields={fieldGroup.fields}
-                      />
-                    ) : (
-                      <NoFieldsPlaceholder />
-                    )}
-                  </FormWrapper>
-                </Transition>
-=======
                 <FormWrapper
                   header={<PanelHeader {...fieldGroup} id={tinaForm.id} />}
                   id={tinaForm.id}
                 >
                   {tinaForm && tinaForm.fields.length ? (
-                    <FieldsBuilder form={tinaForm} fields={fieldGroup.fields} />
+                    <FieldsBuilder
+                      form={tinaForm}
+                      activeFieldName={form.activeFieldName}
+                      fields={fieldGroup.fields}
+                    />
                   ) : (
                     <NoFieldsPlaceholder />
                   )}
                 </FormWrapper>
->>>>>>> c7d28560
               </FormPortalProvider>
               {!hideFooter && (
                 <div className="relative flex-none w-full h-16 px-6 bg-white border-t border-gray-100	flex items-center justify-center">
