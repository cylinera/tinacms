--- conflicted
+++ resolved
@@ -158,24 +158,16 @@
           )}
           {modalState === 'setupPullRequest' && (
             <div>
-<<<<<<< HEAD
-              {/* @ts-ignore PR FOR DEMO ONLY */}
-              <BaseTextField
-                placeholder="Description"
-                value={pullRequestTitle}
-                onChange={(e) => setPullRequestTitle(e.target.value)}
-              />
-              {/* @ts-ignore PR FOR DEMO ONLY */}
-=======
               <div className="mb-4">
                 <BaseTextField
+                  meta={{}}
                   placeholder="Name"
                   value={pullRequestTitle}
                   onChange={(e) => setPullRequestTitle(e.target.value)}
                 />
               </div>
->>>>>>> d30e6424
               <BaseTextField
+                meta={{}}
                 placeholder="Branch Name"
                 value={branchName}
                 readOnly
