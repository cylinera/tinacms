--- conflicted
+++ resolved
@@ -65,25 +65,10 @@
           href={previewUrl || '#'}
           disabled={previewState !== PREVIEW_STATE.PREVIEW_READY}
         >
-<<<<<<< HEAD
           {previewState === PREVIEW_STATE.WAITING_FOR_PREVIEW ? (
             <FaSpinner className="w-4 h-auto text-blue-500 opacity-70 animate-spin" />
           ) : (
             <BiLinkExternal className="w-4 h-auto text-blue-500 opacity-70" />
-=======
-          {previewState === PREVIEW_STATE.WAITING_FOR_PREVIEW && (
-            <FaSpinner className="w-4 h-auto text-blue-500 opacity-70 mr-1 animate-spin" />
-          )}
-          {previewState === PREVIEW_STATE.PREVIEW_READY && (
-            <a className="flex" target="_blank" href={previewUrl}>
-              <BiLinkExternal className="w-4 h-auto text-blue-500 opacity-70 mr-1" />
-              {/* <FaSpinner className="w-4 h-auto text-blue-500 opacity-70 mr-1 animate-spin" /> */}
-              Preview
-            </a>
-          )}
-          {previewState === PREVIEW_STATE.NOT_AVAILABLE && (
-            <BiLinkExternal className="w-4 h-auto text-blue-500 opacity-70 mr-1" />
->>>>>>> c9b4d1f3
           )}
           Preview
         </Button>
