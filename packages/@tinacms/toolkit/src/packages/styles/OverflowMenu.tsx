--- conflicted
+++ resolved
@@ -7,12 +7,11 @@
 
 export const OverflowMenu = ({ toolbarItems, className = 'w-full' }) => {
   return (
-<<<<<<< HEAD
     <DialogTrigger>
       <Button
-        className={`cursor-pointer relative w-full justify-center inline-flex border items-center p-3 text-sm font-medium focus:outline-1 focus:outline-blue-200 pointer-events-auto ${
+        className={`cursor-pointer relative justify-center inline-flex border items-center p-3 text-sm font-medium focus:outline-1 focus:outline-blue-200 pointer-events-auto ${
           open ? `text-blue-400` : `text-gray-300 hover:text-blue-500`
-        }`}
+        } ${className}}`}
       >
         <svg
           xmlns="http://www.w3.org/2000/svg"
@@ -58,77 +57,5 @@
         </Dialog>
       </Popover>
     </DialogTrigger>
-=======
-    <Popover as="div" className={`relative block ${className}`}>
-      {({ open }) => (
-        <>
-          <Popover.Button
-            data-test="popoverRichTextButton"
-            className={`cursor-pointer relative w-full justify-center inline-flex border items-center p-3 text-sm font-medium focus:outline-none pointer-events-auto ${
-              open ? `text-blue-400` : `text-gray-300 hover:text-blue-500`
-            }`}
-            onMouseDown={(e) => {
-              e.preventDefault()
-            }}
-          >
-            <svg
-              xmlns="http://www.w3.org/2000/svg"
-              className="h-5 w-5"
-              fill="none"
-              viewBox="0 0 24 24"
-              stroke="currentColor"
-            >
-              <path
-                strokeLinecap="round"
-                strokeLinejoin="round"
-                strokeWidth={2}
-                d="M12 5v.01M12 12v.01M12 19v.01M12 6a1 1 0 110-2 1 1 0 010 2zm0 7a1 1 0 110-2 1 1 0 010 2zm0 7a1 1 0 110-2 1 1 0 010 2z"
-              />
-            </svg>
-          </Popover.Button>
-          <Transition
-            as={Fragment}
-            enter="transition ease-out duration-100"
-            enterFrom="transform opacity-0 scale-95"
-            enterTo="transform opacity-100 scale-100"
-            leave="transition ease-in duration-75"
-            leaveFrom="transform opacity-100 scale-100"
-            leaveTo="transform opacity-0 scale-95"
-          >
-            <Popover.Panel className="absolute z-20 origin-top-right right-0">
-              {({ close }) => (
-                <div className="mt-0 -mr-1 rounded-md shadow-lg bg-white ring-1 ring-black ring-opacity-5 focus:outline-none py-1">
-                  {toolbarItems.map((toolbarItem) => {
-                    return (
-                      <span
-                        data-test={`${toolbarItem.name}OverflowButton`}
-                        key={toolbarItem.name}
-                        onMouseDown={(event) => {
-                          event.preventDefault()
-                          close()
-                          toolbarItem.onMouseDown(event)
-                        }}
-                        className={classNames(
-                          toolbarItem.active
-                            ? 'bg-gray-50 text-blue-500'
-                            : 'bg-white text-gray-600',
-                          'hover:bg-gray-50 hover:text-blue-500 cursor-pointer pointer-events-auto px-4 py-2 text-sm w-full flex items-center whitespace-nowrap'
-                        )}
-                      >
-                        <div className="mr-2 opacity-80">
-                          {toolbarItem.Icon}
-                        </div>{' '}
-                        {toolbarItem.label}
-                      </span>
-                    )
-                  })}
-                </div>
-              )}
-            </Popover.Panel>
-          </Transition>
-        </>
-      )}
-    </Popover>
->>>>>>> 0218e00a
   )
 }