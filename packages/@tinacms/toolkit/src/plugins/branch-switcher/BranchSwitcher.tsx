/**
Copyright 2021 Forestry.io Holdings, Inc.
Licensed under the Apache License, Version 2.0 (the "License");
you may not use this file except in compliance with the License.
You may obtain a copy of the License at
    http://www.apache.org/licenses/LICENSE-2.0
Unless required by applicable law or agreed to in writing, software
distributed under the License is distributed on an "AS IS" BASIS,
WITHOUT WARRANTIES OR CONDITIONS OF ANY KIND, either express or implied.
See the License for the specific language governing permissions and
limitations under the License.
*/
import * as React from 'react'
import { BranchSwitcherProps, Branch, BranchChangeEvent } from './types'
import styled from 'styled-components'
import { useBranchData } from './BranchData'
import { Button } from '../../packages/styles'
import { LoadingDots } from '../../packages/form-builder'

type ListState = 'loading' | 'ready' | 'error'

export const BranchSwitcher = ({
  listBranches,
  createBranch,
}: BranchSwitcherProps) => {
  const [listState, setListState] = React.useState<ListState>('loading')
  const [branchList, setBranchList] = React.useState([])
  const { currentBranch, setCurrentBranch } = useBranchData()

  const handleCreateBranch = React.useCallback((value) => {
    setListState('loading')
    createBranch({
      branchName: value,
      baseBranch: currentBranch,
    }).then(async (createdBranchName) => {
      setCurrentBranch(createdBranchName)
      await refreshBranchList()
    })
  }, [])

  const refreshBranchList = React.useCallback(async () => {
    setListState('loading')
    await listBranches()
      .then((data: Branch[]) => {
        setBranchList(data)
        setListState('ready')
      })
      .catch(() => setListState('error'))
  }, [])

  // load branch list
  React.useEffect(() => {
    refreshBranchList()
  }, [])

  return (
    <>
      {listState === 'loading' ? (
        <div style={{ margin: '32px auto', textAlign: 'center' }}>
          <LoadingDots color={'var(--tina-color-primary)'} />
        </div>
      ) : (
        <>
          {listState === 'ready' ? (
            <SelectWrap>
              <BranchSelector
                currentBranch={currentBranch}
                branchList={branchList}
                onCreateBranch={(newBranch) => {
                  handleCreateBranch(newBranch)
                }}
                onChange={(branchName) => {
                  setCurrentBranch(branchName)
                }}
              />
            </SelectWrap>
          ) : (
            <>
              <p className="text-base mt-8 mx-8 mb-4 text-center">
                An error occurred while retrieving the branch list.
              </p>
              <Button className="mx-auto" onClick={refreshBranchList}>
                Try again ⟳
              </Button>
            </>
          )}
        </>
      )}
    </>
  )
}

<<<<<<< HEAD
const SimpleBranchSelector = ({ branchList, currentBranch, onChange }) => {
  return (
    <>
      <select
        onChange={(e) => {
          onChange(e.target.value)
        }}
        value={currentBranch}
        style={{
          margin: '2rem',
          fontSize: '1.2rem',
          minWidth: '10em',
          maxWidth: 'calc(100% - 4rem)',
          padding: '0.5rem',
        }}
      >
        {branchList.map((branch) => {
          return (
            <option
              key={`branch-${branch.name}`}
              value={branch.name}
              disabled={branch.name === currentBranch}
            >
              {branch.name}
            </option>
          )
        })}
      </select>
    </>
  )
}

=======
>>>>>>> 10dbb020
const BranchSelector = ({
  branchList,
  currentBranch,
  onCreateBranch,
  onChange,
}) => {
  const [newBranch, setNewBranch] = React.useState('')
  const branchExists = branchList.find((branch) => branch.name === newBranch)
  const filteredBranchList = branchList.filter(
    (branch) => !newBranch || branch.name.includes(newBranch)
  )
  return (
    <SelectorColumn>
      <input
        placeholder="Type the name of a branch to filter or create"
        value={newBranch}
        style={{ padding: '0.5rem' }}
        onChange={(e) => setNewBranch(e.target.value)}
      />

      {!branchExists && newBranch ? (
        <>
          <Spacer />
          <Button small primary onClick={() => onCreateBranch(newBranch)}>
            Create New Branch `{newBranch}`...
          </Button>
        </>
      ) : (
        ''
      )}
      {filteredBranchList.length > 0 && (
        <>
          <Spacer />
          <ListWrap>
            {filteredBranchList.map((branch) => {
              const isCurrentBranch = branch.name === currentBranch
              return (
                <SelectableItem
                  key={branch}
                  onClick={() => onChange(branch.name)}
                  style={
                    isCurrentBranch
                      ? {
                          opacity: 0.6,
                          pointerEvents: 'none',
                          fontStyle: 'italic',
                        }
                      : {}
                  }
                >
                  {branch.name}
                  {isCurrentBranch && '(current)'}
                </SelectableItem>
              )
            })}
          </ListWrap>
        </>
      )}
    </SelectorColumn>
  )
}

const SelectWrap = styled.div`
  display: flex;
  flex-flow: column;
  align-items: center;
  justify-content: center;
`

const SelectorColumn = styled.div`
  width: 100%;
  padding: 16px;
  display: flex;
  flex-direction: column;
  align-items: stretch;
  justify-content: center;
`

const SelectableItem = styled.div`
  cursor: pointer;
  &:hover {
    background-color: aquamarine;
  }
`
const ListWrap = styled.div`
  max-height: 70vh;
  overflow: auto;
  white-space: nowrap;
  background-color: #fff;
  padding: 0.5rem;
  box-shadow: inset 0px 0px 5px 0px rgb(0 0 0 / 20%);
`
const Spacer = styled.div`
  height: 0;
  width: 100%;
  margin: 0.5rem 0;
`<|MERGE_RESOLUTION|>--- conflicted
+++ resolved
@@ -11,7 +11,7 @@
 limitations under the License.
 */
 import * as React from 'react'
-import { BranchSwitcherProps, Branch, BranchChangeEvent } from './types'
+import { BranchSwitcherProps, Branch } from './types'
 import styled from 'styled-components'
 import { useBranchData } from './BranchData'
 import { Button } from '../../packages/styles'
@@ -90,41 +90,6 @@
   )
 }
 
-<<<<<<< HEAD
-const SimpleBranchSelector = ({ branchList, currentBranch, onChange }) => {
-  return (
-    <>
-      <select
-        onChange={(e) => {
-          onChange(e.target.value)
-        }}
-        value={currentBranch}
-        style={{
-          margin: '2rem',
-          fontSize: '1.2rem',
-          minWidth: '10em',
-          maxWidth: 'calc(100% - 4rem)',
-          padding: '0.5rem',
-        }}
-      >
-        {branchList.map((branch) => {
-          return (
-            <option
-              key={`branch-${branch.name}`}
-              value={branch.name}
-              disabled={branch.name === currentBranch}
-            >
-              {branch.name}
-            </option>
-          )
-        })}
-      </select>
-    </>
-  )
-}
-
-=======
->>>>>>> 10dbb020
 const BranchSelector = ({
   branchList,
   currentBranch,
@@ -148,7 +113,11 @@
       {!branchExists && newBranch ? (
         <>
           <Spacer />
-          <Button small primary onClick={() => onCreateBranch(newBranch)}>
+          <Button
+            size="small"
+            primary
+            onClick={() => onCreateBranch(newBranch)}
+          >
             Create New Branch `{newBranch}`...
           </Button>
         </>
