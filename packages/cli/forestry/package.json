--- conflicted
+++ resolved
@@ -17,15 +17,8 @@
     "express": "^4.17.1",
     "figlet": "^1.2.3",
     "inquirer": "^6.5.1",
-    "minimist": "1.2.0",
     "open": "^6.4.0",
-<<<<<<< HEAD
-    "cors": "^2.8.5",
-    "express": "^4.17.1",
-    "esm": "3.2.25",
-    "axios": "0.19.0"
-=======
+    "axios": "0.19.0",
     "path": "^0.12.7"
->>>>>>> 90e8cbe8
   }
 }