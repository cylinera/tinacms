{
  "name": "@forestryio/forestry-cli",
  "version": "0.1.1-alpha.2",
  "license": "MIT",
  "devDependencies": {
    "jest": "^24.8.0",
    "ts-jest": "^24.0.2",
    "cms-scripts": "^0.1.1-alpha.2",
    "@types/clear": "0.1.0",
    "@types/figlet": "1.2.0",
    "@types/inquirer": "^6.5.0",
    "@types/cors": "2.8.5",
    "@types/express": "4.17.0",
    "@types/listr": "0.14.2"
  },
  "main": "build/index.js",
  "types": "build/index.d.ts",
  "bin": {
    "forestry": "bin/forestry"
  },
  "scripts": {
<<<<<<< HEAD
    "build": "tsc",
    "test": "jest --passWithNoTests"
=======
    "watch": "tsc -w",
    "build": "tsc"
>>>>>>> a3203a7c
  },
  "files": [
    "build"
  ],
  "dependencies": {
    "axios": "0.19.0",
    "chalk": "^2.4.2",
    "clear": "^0.1.0",
    "cors": "^2.8.5",
    "esm": "3.2.25",
    "express": "^4.17.1",
    "figlet": "^1.2.3",
    "inquirer": "^6.5.1",
    "open": "^6.4.0",
    "path": "^0.12.7",
    "simple-git": "1.124.0",
    "listr": "0.14.3"
  }
}<|MERGE_RESOLUTION|>--- conflicted
+++ resolved
@@ -19,13 +19,9 @@
     "forestry": "bin/forestry"
   },
   "scripts": {
-<<<<<<< HEAD
     "build": "tsc",
-    "test": "jest --passWithNoTests"
-=======
-    "watch": "tsc -w",
-    "build": "tsc"
->>>>>>> a3203a7c
+    "test": "jest --passWithNoTests",
+    "watch": "tsc -w"
   },
   "files": [
     "build"
