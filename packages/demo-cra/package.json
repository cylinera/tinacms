{
  "name": "demo-cra",
<<<<<<< HEAD
  "version": "1.0.4-alpha.0",
  "private": true,
  "dependencies": {
    "react-tinacms": "^0.8.0-alpha.0",
    "tinacms": "^0.8.0-alpha.0"
=======
  "version": "1.0.5",
  "private": true,
  "dependencies": {
    "react-tinacms": "^0.8.0",
    "tinacms": "^0.8.0"
>>>>>>> c6fa6206
  },
  "devDependencies": {
    "@types/jest": "^24.0.15",
    "@types/node": "12.6.8",
    "@types/react": "^16.8.23",
    "@types/react-dom": "^16.8.5",
    "react-scripts": "3.0.1",
    "react-tinacms": "^0.5.0",
    "tinacms": "^0.5.0",
    "typescript": "^3.5.3"
  },
  "peerDependencies": {
    "react": ">=16.8",
    "react-dom": ">=16.8"
  },
  "scripts": {
    "start": "react-scripts start",
    "eject": "react-scripts eject"
  },
  "eslintConfig": {
    "extends": "react-app"
  },
  "browserslist": {
    "production": [
      ">0.2%",
      "not dead",
      "not op_mini all"
    ],
    "development": [
      "last 1 chrome version",
      "last 1 firefox version",
      "last 1 safari version"
    ]
  }
}<|MERGE_RESOLUTION|>--- conflicted
+++ resolved
@@ -1,18 +1,10 @@
 {
   "name": "demo-cra",
-<<<<<<< HEAD
-  "version": "1.0.4-alpha.0",
-  "private": true,
-  "dependencies": {
-    "react-tinacms": "^0.8.0-alpha.0",
-    "tinacms": "^0.8.0-alpha.0"
-=======
   "version": "1.0.5",
   "private": true,
   "dependencies": {
     "react-tinacms": "^0.8.0",
     "tinacms": "^0.8.0"
->>>>>>> c6fa6206
   },
   "devDependencies": {
     "@types/jest": "^24.0.15",
