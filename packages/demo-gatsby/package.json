--- conflicted
+++ resolved
@@ -34,14 +34,9 @@
     "gatsby-remark-smartypants": "^2.1.2",
     "gatsby-source-filesystem": "^2.1.6",
     "gatsby-tinacms-git": "^0.2.19",
-<<<<<<< HEAD
     "gatsby-tinacms-mdx": "^0.0.1",
-    "gatsby-tinacms-json": "^0.8.8-alpha.1",
-    "gatsby-tinacms-remark": "^0.7.3-alpha.1",
-=======
     "gatsby-tinacms-json": "^0.8.8",
     "gatsby-tinacms-remark": "^0.7.3",
->>>>>>> b347a097
     "gatsby-tinacms-teams": "^0.1.4",
     "gatsby-transformer-json": "^2.2.2",
     "gatsby-transformer-remark": "^2.6.9",
