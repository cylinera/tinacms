--- conflicted
+++ resolved
@@ -1,10 +1,6 @@
 {
   "name": "demo-gatsby",
-<<<<<<< HEAD
-  "version": "1.9.4-alpha.0",
-=======
   "version": "1.9.4",
->>>>>>> 4b6ab7d1
   "private": true,
   "description": "A starter for a blog powered by Gatsby and Markdown",
   "author": "Kyle Mathews <mathews.kyle@gmail.com>",
@@ -37,17 +33,10 @@
     "gatsby-remark-responsive-iframe": "^2.2.4",
     "gatsby-remark-smartypants": "^2.1.2",
     "gatsby-source-filesystem": "^2.1.6",
-<<<<<<< HEAD
-    "gatsby-tinacms-git": "^0.5.3-alpha.0",
-    "gatsby-tinacms-json": "^0.8.27-alpha.0",
-    "gatsby-tinacms-mdx": "^0.1.19-alpha.0",
-    "gatsby-tinacms-remark": "^0.8.2-alpha.0",
-=======
     "gatsby-tinacms-git": "^0.5.3",
     "gatsby-tinacms-json": "^0.8.27",
     "gatsby-tinacms-mdx": "^0.1.19",
     "gatsby-tinacms-remark": "^0.8.2",
->>>>>>> 4b6ab7d1
     "gatsby-tinacms-teams": "^0.1.4",
     "gatsby-transformer-json": "^2.2.2",
     "gatsby-transformer-remark": "^2.6.9",
