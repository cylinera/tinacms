{
  "name": "demo-gatsby",
<<<<<<< HEAD
  "version": "1.1.4-alpha.0",
=======
  "version": "1.1.5",
>>>>>>> c6fa6206
  "private": true,
  "description": "A starter for a blog powered by Gatsby and Markdown",
  "author": "Kyle Mathews <mathews.kyle@gmail.com>",
  "bugs": {
    "url": "https://github.com/gatsbyjs/gatsby/issues"
  },
  "dependencies": {
<<<<<<< HEAD
    "@tinacms/core": "^0.4.2-alpha.0",
    "@tinacms/fields": "^0.1.11-alpha.0",
    "@tinacms/form-builder": "^0.2.3-alpha.0",
=======
    "@tinacms/core": "^0.4.3",
    "@tinacms/fields": "^0.1.12",
    "@tinacms/form-builder": "^0.2.4",
>>>>>>> c6fa6206
    "@types/react": "^16.8.23",
    "gatsby": "2.15.34",
    "gatsby-image": "^2.2.6",
    "gatsby-plugin-feed": "^2.3.5",
    "gatsby-plugin-google-analytics": "^2.1.4",
    "gatsby-plugin-manifest": "^2.2.4",
    "gatsby-plugin-offline": "^2.2.4",
    "gatsby-plugin-react-helmet": "^3.1.2",
    "gatsby-plugin-sharp": "^2.2.9",
<<<<<<< HEAD
    "gatsby-plugin-tinacms": "^0.1.11-alpha.0",
=======
    "gatsby-plugin-tinacms": "^0.1.12",
>>>>>>> c6fa6206
    "gatsby-plugin-typography": "^2.3.2",
    "gatsby-remark-copy-linked-files": "^2.1.3",
    "gatsby-remark-images": "^3.1.7",
    "gatsby-remark-prismjs": "^3.3.3",
    "gatsby-remark-responsive-iframe": "^2.2.4",
    "gatsby-remark-smartypants": "^2.1.2",
    "gatsby-source-filesystem": "^2.1.6",
<<<<<<< HEAD
    "gatsby-tinacms-git": "^0.2.9-alpha.0",
    "gatsby-tinacms-json": "^0.6.2-alpha.0",
    "gatsby-tinacms-remark": "^0.5.0-alpha.0",
=======
    "gatsby-tinacms-git": "^0.2.10",
    "gatsby-tinacms-json": "^0.6.3",
    "gatsby-tinacms-remark": "^0.4.3",
>>>>>>> c6fa6206
    "gatsby-transformer-json": "^2.2.2",
    "gatsby-transformer-remark": "^2.6.9",
    "gatsby-transformer-sharp": "^2.2.4",
    "lodash.get": "^4.4.2",
    "prismjs": "^1.16.0",
    "react": "^16.8.6",
    "react-dom": "^16.8.6",
    "react-helmet": "^5.2.1",
<<<<<<< HEAD
    "react-tinacms": "^0.8.0-alpha.0",
    "react-typography": "^0.16.19",
    "tinacms": "^0.8.0-alpha.0",
=======
    "react-tinacms": "^0.8.0",
    "react-typography": "^0.16.19",
    "tinacms": "^0.8.0",
>>>>>>> c6fa6206
    "typeface-merriweather": "0.0.72",
    "typeface-montserrat": "0.0.75",
    "typography": "^0.16.19",
    "typography-theme-wordpress-2016": "^0.16.19"
  },
  "devDependencies": {
    "prettier": "^1.18.2"
  },
  "homepage": "https://github.com/gatsbyjs/gatsby-starter-blog#readme",
  "keywords": [
    "gatsby"
  ],
  "license": "Apache-2.0",
  "main": "n/a",
  "repository": {
    "type": "git",
    "url": "git+https://github.com/gatsbyjs/gatsby-starter-blog.git"
  },
  "scripts": {
    "develop": "gatsby develop",
    "format": "prettier --write src/**/*.{js,jsx}",
    "start": "npm run develop",
    "serve": "gatsby serve"
  }
}<|MERGE_RESOLUTION|>--- conflicted
+++ resolved
@@ -1,10 +1,6 @@
 {
   "name": "demo-gatsby",
-<<<<<<< HEAD
-  "version": "1.1.4-alpha.0",
-=======
   "version": "1.1.5",
->>>>>>> c6fa6206
   "private": true,
   "description": "A starter for a blog powered by Gatsby and Markdown",
   "author": "Kyle Mathews <mathews.kyle@gmail.com>",
@@ -12,15 +8,9 @@
     "url": "https://github.com/gatsbyjs/gatsby/issues"
   },
   "dependencies": {
-<<<<<<< HEAD
-    "@tinacms/core": "^0.4.2-alpha.0",
-    "@tinacms/fields": "^0.1.11-alpha.0",
-    "@tinacms/form-builder": "^0.2.3-alpha.0",
-=======
     "@tinacms/core": "^0.4.3",
     "@tinacms/fields": "^0.1.12",
     "@tinacms/form-builder": "^0.2.4",
->>>>>>> c6fa6206
     "@types/react": "^16.8.23",
     "gatsby": "2.15.34",
     "gatsby-image": "^2.2.6",
@@ -30,11 +20,7 @@
     "gatsby-plugin-offline": "^2.2.4",
     "gatsby-plugin-react-helmet": "^3.1.2",
     "gatsby-plugin-sharp": "^2.2.9",
-<<<<<<< HEAD
-    "gatsby-plugin-tinacms": "^0.1.11-alpha.0",
-=======
     "gatsby-plugin-tinacms": "^0.1.12",
->>>>>>> c6fa6206
     "gatsby-plugin-typography": "^2.3.2",
     "gatsby-remark-copy-linked-files": "^2.1.3",
     "gatsby-remark-images": "^3.1.7",
@@ -42,15 +28,9 @@
     "gatsby-remark-responsive-iframe": "^2.2.4",
     "gatsby-remark-smartypants": "^2.1.2",
     "gatsby-source-filesystem": "^2.1.6",
-<<<<<<< HEAD
-    "gatsby-tinacms-git": "^0.2.9-alpha.0",
-    "gatsby-tinacms-json": "^0.6.2-alpha.0",
-    "gatsby-tinacms-remark": "^0.5.0-alpha.0",
-=======
     "gatsby-tinacms-git": "^0.2.10",
     "gatsby-tinacms-json": "^0.6.3",
     "gatsby-tinacms-remark": "^0.4.3",
->>>>>>> c6fa6206
     "gatsby-transformer-json": "^2.2.2",
     "gatsby-transformer-remark": "^2.6.9",
     "gatsby-transformer-sharp": "^2.2.4",
@@ -59,15 +39,9 @@
     "react": "^16.8.6",
     "react-dom": "^16.8.6",
     "react-helmet": "^5.2.1",
-<<<<<<< HEAD
-    "react-tinacms": "^0.8.0-alpha.0",
-    "react-typography": "^0.16.19",
-    "tinacms": "^0.8.0-alpha.0",
-=======
     "react-tinacms": "^0.8.0",
     "react-typography": "^0.16.19",
     "tinacms": "^0.8.0",
->>>>>>> c6fa6206
     "typeface-merriweather": "0.0.72",
     "typeface-montserrat": "0.0.75",
     "typography": "^0.16.19",
