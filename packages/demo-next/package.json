{
  "name": "nextjs-blog-starter",
  "private": true,
  "description": "A simple starter to get up and developing quickly with Next.js",
  "license": "Apache-2.0",
  "version": "0.2.1",
  "author": "Kendall Strautman",
  "scripts": {
    "dev-next": "next",
    "dev": "node server.js",
    "develop": "npm run dev",
    "start": "cross-env NODE_ENV=production node server.js",
    "export": "next export",
    "deploy": "npm run build && npm run export"
  },
  "dependencies": {
    "@tinacms/api-git": "^0.5.4",
    "@tinacms/git-client": "^0.4.1",
    "@tinacms/form-builder": "^0.2.13",
    "cors": "^2.8.5",
    "dotenv": "^8.2.0",
    "express": "^4.17.1",
    "loader": "^2.1.1",
    "next": "^9.2.0",
    "next-tinacms-json": "^0.3.0",
    "next-tinacms-markdown": "^0.2.0",
    "prop-types": "^15.7.2",
    "raw-loader": "^3.0.0",
    "react-markdown": "^4.1.0",
<<<<<<< HEAD
    "react-tinacms-inline": "^0.0.0",
    "tinacms": "^0.12.1-alpha.0",
=======
    "tinacms": "^0.12.1",
>>>>>>> a036abc8
    "webpack": "^4.41.5"
  },
  "devDependencies": {
    "prettier": "^1.18.2",
    "styled-jsx": "^3.2.4"
  },
  "keywords": [
    "nextjs"
  ],
  "repository": {
    "type": "git",
    "url": "https://github.com/kendallstrautman/nextjs-blog-starter"
  }
}<|MERGE_RESOLUTION|>--- conflicted
+++ resolved
@@ -27,12 +27,8 @@
     "prop-types": "^15.7.2",
     "raw-loader": "^3.0.0",
     "react-markdown": "^4.1.0",
-<<<<<<< HEAD
     "react-tinacms-inline": "^0.0.0",
-    "tinacms": "^0.12.1-alpha.0",
-=======
     "tinacms": "^0.12.1",
->>>>>>> a036abc8
     "webpack": "^4.41.5"
   },
   "devDependencies": {
