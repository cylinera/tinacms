{
  "name": "gatsby-tinacms-json",
  "version": "0.7.1",
  "main": "index.js",
  "types": "index.d.ts",
  "license": "Apache-2.0",
  "files": [
    "src",
    "index.js",
    "gatsby-node.js"
  ],
  "keywords": [
    "tinacms",
    "cms",
    "gastby",
    "json",
    "react"
  ],
  "bugs": {
    "url": "https://github.com/tinacms/tinacms/issues"
  },
  "repository": {
    "type": "git",
    "url": "https://github.com/tinacms/tinacms.git",
    "directory": "packages/gatsby-tinacms-json"
  },
  "scripts": {
    "watch": "tinacms-scripts watch",
    "build": "tinacms-scripts build",
    "dev": "tinacms-scripts dev",
    "test": "jest --passWithNoTests"
  },
  "devDependencies": {
    "@tinacms/scripts": "^0.1.11",
    "@types/jest": "^24.0.15",
    "jest": "^24.8.0",
    "ts-jest": "^24.0.2"
  },
  "dependencies": {
    "@tinacms/core": "^0.5.0",
    "gatsby-plugin-tinacms": "^0.1.15",
    "graphql": "^14.5.8",
<<<<<<< HEAD
    "tinacms": "^0.9.0"
=======
    "react-tinacms": "^0.9.1",
    "tinacms": "^0.9.1"
>>>>>>> f298d2eb
  }
}<|MERGE_RESOLUTION|>--- conflicted
+++ resolved
@@ -40,11 +40,6 @@
     "@tinacms/core": "^0.5.0",
     "gatsby-plugin-tinacms": "^0.1.15",
     "graphql": "^14.5.8",
-<<<<<<< HEAD
-    "tinacms": "^0.9.0"
-=======
-    "react-tinacms": "^0.9.1",
     "tinacms": "^0.9.1"
->>>>>>> f298d2eb
   }
 }