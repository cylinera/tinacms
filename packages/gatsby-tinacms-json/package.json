{
  "name": "gatsby-tinacms-json",
  "version": "0.5.0",
  "main": "index.js",
  "types": "index.d.ts",
  "license": "Apache-2.0",
  "files": [
    "index.js",
    "gatsby-node.js"
  ],
  "keywords": [
    "tinacms",
    "cms",
    "gastby",
    "json",
    "react"
  ],
  "bugs": {
    "url": "https://github.com/tinacms/tinacms/issues"
  },
  "repository": {
    "type": "git",
    "url": "https://github.com/tinacms/tinacms.git",
    "directory": "packages/gatsby-tinacms-json"
  },
  "scripts": {
    "watch": "tsc -w",
    "build": "tsc",
    "dev": "tsc",
    "test": "jest --passWithNoTests"
  },
  "devDependencies": {
    "@types/jest": "^24.0.15",
    "jest": "^24.8.0",
    "ts-jest": "^24.0.2"
  },
  "dependencies": {
<<<<<<< HEAD
    "@tinacms/core": "^0.2.3",
    "graphql": "^14.5.8",
    "react-tinacms": "^0.4.0"
=======
    "@tinacms/core": "^0.3.0",
    "react-tinacms": "^0.5.0"
>>>>>>> 48901656
  }
}<|MERGE_RESOLUTION|>--- conflicted
+++ resolved
@@ -35,13 +35,8 @@
     "ts-jest": "^24.0.2"
   },
   "dependencies": {
-<<<<<<< HEAD
-    "@tinacms/core": "^0.2.3",
     "graphql": "^14.5.8",
-    "react-tinacms": "^0.4.0"
-=======
     "@tinacms/core": "^0.3.0",
     "react-tinacms": "^0.5.0"
->>>>>>> 48901656
   }
 }