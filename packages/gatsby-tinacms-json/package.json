{
  "name": "gatsby-tinacms-json",
<<<<<<< HEAD
  "version": "0.8.29",
=======
  "version": "0.8.30",
>>>>>>> b7c949ac
  "main": "index.js",
  "types": "src/index.d.ts",
  "license": "Apache-2.0",
  "files": [
    "src/**/*.d.ts",
    "index.js",
    "gatsby-node.js"
  ],
  "keywords": [
    "tinacms",
    "cms",
    "gastby",
    "json",
    "react"
  ],
  "bugs": {
    "url": "https://github.com/tinacms/tinacms/issues"
  },
  "repository": {
    "type": "git",
    "url": "https://github.com/tinacms/tinacms.git",
    "directory": "packages/gatsby-tinacms-json"
  },
  "scripts": {
    "watch": "tinacms-scripts watch",
    "build": "tinacms-scripts build",
    "dev": "tinacms-scripts dev",
    "test": "jest --passWithNoTests",
    "docs": "npx typedoc"
  },
  "devDependencies": {
    "@tinacms/scripts": "^0.1.13",
<<<<<<< HEAD
    "gatsby-tinacms-git": "^0.5.5",
    "tinacms": "^0.21.3"
=======
    "gatsby-tinacms-git": "^0.5.6",
    "tinacms": "^0.22.0"
>>>>>>> b7c949ac
  },
  "dependencies": {
    "slash": "^3.0.0"
  },
  "peerDependencies": {
    "gatsby": ">=2.15",
    "gatsby-tinacms-git": ">=0.4.2",
    "react": ">=16.8",
    "tinacms": ">=0.11"
  }
}<|MERGE_RESOLUTION|>--- conflicted
+++ resolved
@@ -1,10 +1,6 @@
 {
   "name": "gatsby-tinacms-json",
-<<<<<<< HEAD
-  "version": "0.8.29",
-=======
   "version": "0.8.30",
->>>>>>> b7c949ac
   "main": "index.js",
   "types": "src/index.d.ts",
   "license": "Apache-2.0",
@@ -37,13 +33,8 @@
   },
   "devDependencies": {
     "@tinacms/scripts": "^0.1.13",
-<<<<<<< HEAD
-    "gatsby-tinacms-git": "^0.5.5",
-    "tinacms": "^0.21.3"
-=======
     "gatsby-tinacms-git": "^0.5.6",
     "tinacms": "^0.22.0"
->>>>>>> b7c949ac
   },
   "dependencies": {
     "slash": "^3.0.0"
