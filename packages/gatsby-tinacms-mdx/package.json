{
  "name": "gatsby-tinacms-mdx",
<<<<<<< HEAD
  "version": "0.1.9-alpha.0",
=======
  "version": "0.1.9",
>>>>>>> bdfaa061
  "main": "index.js",
  "types": "src/index.d.ts",
  "license": "Apache-2.0",
  "files": [
    "src",
    "index.js",
    "gatsby-node.js"
  ],
  "keywords": [
    "tinacms",
    "cms",
    "react",
    "mdx",
    "gatsby"
  ],
  "bugs": {
    "url": "https://github.com/tinacms/tinacms/issues"
  },
  "repository": {
    "type": "git",
    "url": "https://github.com/tinacms/tinacms.git",
    "directory": "packages/react/gatsby-tinacms-mdx"
  },
  "scripts": {
    "watch": "tinacms-scripts watch",
    "build": "tinacms-scripts build",
    "dev": "tinacms-scripts dev",
    "test": "jest --passWithNoTests"
  },
  "devDependencies": {
    "@tinacms/scripts": "^0.1.13",
    "@types/js-yaml": "^3.12.1",
<<<<<<< HEAD
    "gatsby-tinacms-git": "^0.4.7-alpha.0",
    "tinacms": "^0.19.0-alpha.0"
=======
    "gatsby-tinacms-git": "^0.4.7",
    "tinacms": "^0.18.4"
>>>>>>> bdfaa061
  },
  "dependencies": {
    "gray-matter": "^4.0.2",
    "js-yaml": "^3.13.1",
    "slash": "^3.0.0"
  },
  "peerDependencies": {
    "@mdx-js/mdx": ">=1.5.1",
    "@mdx-js/react": ">=1.5.5",
    "gatsby": ">=2.15",
    "gatsby-plugin-mdx": ">=1.0.53",
    "gatsby-tinacms-git": ">=0.4.2",
    "react": ">=16.8",
    "tinacms": ">=0.11"
  }
}<|MERGE_RESOLUTION|>--- conflicted
+++ resolved
@@ -1,10 +1,6 @@
 {
   "name": "gatsby-tinacms-mdx",
-<<<<<<< HEAD
-  "version": "0.1.9-alpha.0",
-=======
   "version": "0.1.9",
->>>>>>> bdfaa061
   "main": "index.js",
   "types": "src/index.d.ts",
   "license": "Apache-2.0",
@@ -37,13 +33,8 @@
   "devDependencies": {
     "@tinacms/scripts": "^0.1.13",
     "@types/js-yaml": "^3.12.1",
-<<<<<<< HEAD
-    "gatsby-tinacms-git": "^0.4.7-alpha.0",
-    "tinacms": "^0.19.0-alpha.0"
-=======
     "gatsby-tinacms-git": "^0.4.7",
     "tinacms": "^0.18.4"
->>>>>>> bdfaa061
   },
   "dependencies": {
     "gray-matter": "^4.0.2",
