# _next-tinacms-cloudinary_

Manage **Cloudinary media assets** in TinaCMS.

## Installation

### With Yarn
```bash
yarn add next-tinacms-cloudinary
```

### With NPM
```bash
npm install next-tinacms-cloudinary
```

## Connect with Cloudinary

You need some credentials provided by Cloudinary to set this up properly. If you do not already have an account, you can (register here)[https://cloudinary.com/users/register/free].

**next-tinacms-cloudinary** uses environment variables within the context of a Next.js site to properly access your Cloudinary account.

Add the following variables to an `.env` file.

```
NEXT_PUBLIC_CLOUDINARY_CLOUD_NAME=<Your Cloudinary Cloud Name>
NEXT_PUBLIC_CLOUDINARY_API_KEY=<Your Cloudinary API key>
CLOUDINARY_API_SECRET=<Your Cloudinary API secret>
```

## Register the Media Store

Now, you can register the Cloudinary Media store with the instance of Tina in your app by passing the `TinaCloudCloudinaryMediaStore` to the `TinaCMS` instance via its `mediaStore` prop.

This is also where we can update our `mediaOptions` on the cms object.

```
// Typically in the _app.js file of a Next.js project

import dynamic from "next/dynamic";
import { TinaEditProvider } from "tinacms/dist/edit-state";
import { Layout } from "../components/layout";
import { TinaCloudCloudinaryMediaStore } from "next-tinacms-cloudinary";
const TinaCMS = dynamic(() => import("tinacms"), { ssr: false });

const App = ({ Component, pageProps }) => {
  return (
    <>
      <TinaEditProvider
        editMode={
          <TinaCMS
            branch="main"
            clientId={NEXT_PUBLIC_TINA_CLIENT_ID}
            isLocalClient={Boolean(Number(NEXT_PUBLIC_USE_LOCAL_CLIENT))}
            mediaStore={TinaCloudCloudinaryMediaStore}
            {...pageProps}
          >
            {(livePageProps) => (
              <Layout
                rawData={livePageProps}
                data={livePageProps.data?.getGlobalDocument?.data}
              >
                <Component {...livePageProps} />
              </Layout>
            )}
          </TinaCMS>
        }
      >
        <Layout
          rawData={pageProps}
          data={pageProps.data?.getGlobalDocument?.data}
        >
          <Component {...pageProps} />
        </Layout>
      </TinaEditProvider>
    </>
  );
};

...
```

## Set up API routes

Set up a new API route in the `pages` directory of your Next.js app, e.g. `pages/api/cloudinary`.
Then add a new catch all API route for media.

Call `createMediaHandler` to set up routes and connect your instance of the Media Store to your Cloudinary account.

Import `isAuthorized` from [`@tinacms/auth`](https://github.com/tinacms/tinacms/tree/main/packages/%40tinacms/auth).

The `authorized` key will make it so only authorized users within Tina Cloud can upload and make media edits.


```
//[...media].tsx

import {
  mediaHandlerConfig,
  createMediaHandler,
} from "next-tinacms-cloudinary/dist/handlers";

<<<<<<< HEAD
import { isAuthorized } from "@tinacms/auth";
=======
import { isAuthorized } from "@tinacms/auth"
>>>>>>> 2aad532a

export const config = mediaHandlerConfig;

export default createMediaHandler({
  cloud_name: process.env.NEXT_PUBLIC_CLOUDINARY_CLOUD_NAME,
  api_key: process.env.NEXT_PUBLIC_CLOUDINARY_API_KEY,
  api_secret: process.env.CLOUDINARY_API_SECRET,
  authorized: async (req, _res) => {
    if (process.env.NEXT_PUBLIC_USE_LOCAL_CLIENT === "1") {
      return true;
    }
    try {
      const user = await isAuthorized(req);
      return user && user.verified;
    } catch (e) {
      console.error(e);
      return false;
    }
  },
});

```

## Update Schema

Now that the media store is registered and the API route for media set up, let's add an image to your schema.

In your `.tina/schema.ts` add a new field for the image, e.g:

```
 {
  name: 'hero',
  type: 'image',
  label: 'Hero Image',
 }
 ```

 Now, when editing your site, the image field will allow you to connect to your Cloudinary account via the Media Store to manage your media assets.<|MERGE_RESOLUTION|>--- conflicted
+++ resolved
@@ -99,12 +99,7 @@
   mediaHandlerConfig,
   createMediaHandler,
 } from "next-tinacms-cloudinary/dist/handlers";
-
-<<<<<<< HEAD
 import { isAuthorized } from "@tinacms/auth";
-=======
-import { isAuthorized } from "@tinacms/auth"
->>>>>>> 2aad532a
 
 export const config = mediaHandlerConfig;
 
