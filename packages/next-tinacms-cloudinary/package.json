--- conflicted
+++ resolved
@@ -30,26 +30,11 @@
     "@types/crypto-js": "^3.1.47",
     "@types/js-cookie": "^2.2.6",
     "@types/node": "^13.13.1",
-<<<<<<< HEAD
     "next": "12.2.4",
-=======
-    "@types/react": "^16.9.43",
-    "next": "12.2.4",
-    "react": "17.0.2",
-    "react-dom": "17.0.2",
->>>>>>> 7165201a
     "tinacms": "workspace:*",
     "typescript": "4.3.5"
   },
   "peerDependencies": {
-<<<<<<< HEAD
-=======
-    "@tinacms/toolkit": "*",
-    "react": ">=16.14",
-    "react-dom": ">=16.14",
-    "react-is": "^16.13.1 || <18.0.0",
-    "tinacms": ">=0.50.0"
->>>>>>> 7165201a
   },
   "publishConfig": {
     "registry": "https://registry.npmjs.org"
