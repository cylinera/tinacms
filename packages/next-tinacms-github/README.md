# next-tinacms-github

This package provides helpers for managing the github auth token for requests, as well as
providing helpers for loading content from the Github API.

<<<<<<< HEAD
## Installation
=======
# `createAuthHandler`
Helper for creating a handler to authenticate with GitHub.
>>>>>>> ce636ffd

```
npm install --save next-tinacms-github
```

or

```
yarn add next-tinacms-github
```

## Getting Started

Any functions in the `pages/api` directory are are mapped to `/api/*` endpoints.


### `createCreateAccessTokenFn`

Helper for creating a `createCreateAccessToken` server function.

```
// pages/api/create-github-access-token.ts

import { createAuthHandler } from 'next-tinacms-github'

export default createAuthHandler(
  process.env.GITHUB_CLIENT_ID,
  process.env.GITHUB_CLIENT_SECRET
)
```

<<<<<<< HEAD
[See below](#github-oauth-app) for creating a Github Oauth App provides these **Client ID** & **Client Secret** variables.

### `createProxy`
=======
# `apiProxy`
Proxies requests to GitHub, attaching the GitHub access token in the process
>>>>>>> ce636ffd

Helper for creating a proxy which attaches the user's Github access token to each request

```
// pages/api/proxy-github.ts

import { apiProxy } from 'next-tinacms-github'

export default apiProxy
```

<<<<<<< HEAD
### `createPreviewFn`
=======
# `previewHandler`
Handles setting the preview data from Github cookies
>>>>>>> ce636ffd

Helper for creating a preview function which will set the Nextjs [preview data](https://nextjs.org/docs/advanced-features/preview-mode) from your cookie data.

```
// pages/api/preview.ts

import { previewHandler } from 'next-tinacms-github'

<<<<<<< HEAD
const forkCookieKey = 'fork_full_name'
const headBranchCookieKey =  'head_branch'
const githubAccessTokenCookieKey = 'github_access_token'

export default createPreviewFn(
  forkFullName,
  headBranch,
  githubAccessToken
)
```

### Loading content from Github

This preview data set from calling your [preview function](#createpreviewfn) will be accesible through `getStaticProps` throughout your app.

```ts
//Blog template [slug.ts]

import {
  getMarkdownFile as getGithubMarkdownFile,
} from 'next-tinacms-github'

// ...

export const getStaticProps: GetStaticProps = async function({
  preview,
  previewData,
  ...ctx
}) {
  const { slug } = ctx.params

  let file = {}
  const filePath = `content/blog/${slug}.md`

  const sourceProviderConnection = {
    forkFullName: previewData.fork_full_name,
    headBranch: previewData.head_branch || 'master', 
  }
  
  let error = null

  if(preview) {
    try {
    file = await getGithubMarkdownFile(filePath,
      sourceProviderConnection, 
      previewData.accessToken)
    }
    catch (e) {
      // If there is an error initially loading the content from Github, we want to display an actionable error
      // to the user. They may need to re-authenticate or create a new fork.
      if (e instanceof GithubError) {
        error = { ...e } //workaround since we cant return error as JSON
      } else {
        throw e
      }
    }
  }
  else {
    // Get your production content here
    // when you are not in edit-mode
     file = await readLocalMarkdownFile(filePath)
  }

  return {
    props: {
      sourceProviderConnection
      editMode: !!preview,
      file,
      error
    },
  }
}
```


### Github Oauth App:

In GitHub, within your account Settings, click [Oauth Apps](https://github.com/settings/developers) under Developer Settings.

click "New Oauth App".

For the **Authorization callback URL**, enter the url for the "authorizing" page that you created above (e.g https://your-url/github/authorizing). Fill out the other fields with your custom values.
_Note: If you are testing your app locally, you may need a separate development Github app (with a localhost redirect), and a production Github app._ 

The generated **Client ID** & **Client Secret** will be consumed by the `createCreateAccessTokenFn` [defined above](#createcreateaccesstokenfn).

## Next steps
=======
export default previewHandler
>>>>>>> ce636ffd

Now that we have configured our backend API functions to manage our Github authentication token, we will need to configure the front-end to use these endpoints.
You may want to use the [next-tinacms-github](https://github.com/tinacms/tinacms/tree/master/packages/react-tinacms-github) package.<|MERGE_RESOLUTION|>--- conflicted
+++ resolved
@@ -3,12 +3,7 @@
 This package provides helpers for managing the github auth token for requests, as well as
 providing helpers for loading content from the Github API.
 
-<<<<<<< HEAD
 ## Installation
-=======
-# `createAuthHandler`
-Helper for creating a handler to authenticate with GitHub.
->>>>>>> ce636ffd
 
 ```
 npm install --save next-tinacms-github
@@ -40,16 +35,11 @@
 )
 ```
 
-<<<<<<< HEAD
 [See below](#github-oauth-app) for creating a Github Oauth App provides these **Client ID** & **Client Secret** variables.
 
-### `createProxy`
-=======
-# `apiProxy`
+### `apiProxy`
+
 Proxies requests to GitHub, attaching the GitHub access token in the process
->>>>>>> ce636ffd
-
-Helper for creating a proxy which attaches the user's Github access token to each request
 
 ```
 // pages/api/proxy-github.ts
@@ -59,30 +49,16 @@
 export default apiProxy
 ```
 
-<<<<<<< HEAD
-### `createPreviewFn`
-=======
-# `previewHandler`
-Handles setting the preview data from Github cookies
->>>>>>> ce636ffd
+### `previewHandler`
 
-Helper for creating a preview function which will set the Nextjs [preview data](https://nextjs.org/docs/advanced-features/preview-mode) from your cookie data.
+Handles setting the the Nextjs [preview data](https://nextjs.org/docs/advanced-features/preview-mode) from your cookie data.
 
 ```
 // pages/api/preview.ts
 
 import { previewHandler } from 'next-tinacms-github'
 
-<<<<<<< HEAD
-const forkCookieKey = 'fork_full_name'
-const headBranchCookieKey =  'head_branch'
-const githubAccessTokenCookieKey = 'github_access_token'
-
-export default createPreviewFn(
-  forkFullName,
-  headBranch,
-  githubAccessToken
-)
+export default previewHandler
 ```
 
 ### Loading content from Github
@@ -161,9 +137,6 @@
 The generated **Client ID** & **Client Secret** will be consumed by the `createCreateAccessTokenFn` [defined above](#createcreateaccesstokenfn).
 
 ## Next steps
-=======
-export default previewHandler
->>>>>>> ce636ffd
 
 Now that we have configured our backend API functions to manage our Github authentication token, we will need to configure the front-end to use these endpoints.
 You may want to use the [next-tinacms-github](https://github.com/tinacms/tinacms/tree/master/packages/react-tinacms-github) package.