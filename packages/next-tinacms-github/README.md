# _next-tinacms-github_

This package provides helpers for managing the **GitHub auth token** for requests, as well as
providing helpers for **loading content from the Github API**.

## Installation

```bash
yarn add next-tinacms-github
```

Any functions in the `pages/api` directory are mapped to `/api/*` endpoints. The below helpers tend to be added to the `pages/api` directory in a Next.js project.

### `authHandler`

Helper for creating a `authHandler` server function.

**pages/api/create-github-access-token.ts**

```js
import { createAuthHandler } from 'next-tinacms-github'

export default createAuthHandler(
  process.env.GITHUB_CLIENT_ID,
  process.env.GITHUB_CLIENT_SECRET,
  process.env.SIGNING_KEY
)
```

_See [Next's documentation](https://nextjs.org/docs/api-reference/next.config.js/environment-variables) for adding environment variables_

[See here](https://tinacms.org/guides/nextjs/github-open-authoring/github-oauth-app) for instructions on creating a Github OAuth App to generate these **Client ID** & **Client Secret** variables and setting up the **Signing Key**.

### `apiProxy`

Proxies requests to GitHub, attaching the GitHub access token in the process.

**pages/api/proxy-github.ts**

```ts
import { apiProxy } from 'next-tinacms-github'

export default apiProxy(process.env.SIGNING_KEY)
```

### `previewHandler`

Handles setting the the Nextjs [preview data](https://nextjs.org/docs/advanced-features/preview-mode) from your cookie data.

**pages/api/preview.ts**

```ts
import { previewHandler } from 'next-tinacms-github'

export default previewHandler(process.env.SIGNING_KEY)
```

### Loading content from Github

<<<<<<< HEAD
#### `getGithubPreviewProps`

The `preview` data, which gets set by calling your [preview function](#previewhandler), will be accesible through `getStaticProps` throughout your app.
=======
The `preview` data, which gets set by calling your [preview function](#previewhandler), will be accessible through `getStaticProps` throughout your app.
>>>>>>> 83675a7c

Below is an example of the conditional data fetching, from the local environment or _Working GitHub Repository_ based on the preview environment:

**/blog/slug.ts**

```ts
import {
  getGithubPreviewProps
  parseMarkdown,
} from 'next-tinacms-github'

// ...

export const getStaticProps: GetStaticProps = async function({
  preview,
  previewData,
  ...ctx
}) {
  if (preview) {
    return getGithubPreviewProps({
      ...previewData,
      fileRelativePath: 'src/content/home.json',
      parse: parseMarkdown
    });
  }
  return {
    props: {
      error: null,
      preview,
      file: {
        fileRelativePath: 'src/content/home.json',
        data: (await import('../content/home.json')).default,
      },
    },
  };
}
```

<<<<<<< HEAD
#### `getGithubFile`

In some cases you'll need to load multiple files from Github. For this reason the underlying `getGithubFile` function is exposed.

```ts
import {
  getGithubFile,
  parseJson,
  parseMarkdown,
} from 'next-tinacms-github'

export const getStaticProps: GetStaticProps = async function({
  preview,
  previewData,
  ...ctx
}) {
  const githubOptions = {
    repoFullName: previewData.working_repo_full_name,
    branch: previewData.head_branch ,
    accessToken: previewData.github_access_token,
  }

  const homeFile = await getGithubFile({
    ...githubOptions,
    fileRelativePath: "content/index.md
    parse: parseMarkdown
  })

  const navigationFile = await getGithubFile({
    ...githubOptions,
    fileRelativePath: "data/navigation.json
    parse: parseJson
  })

  return {
    preview,
    homeFile,
    navigationFile,
  }
}
```
=======
### _getGithubPreviewProps_
>>>>>>> 83675a7c

The `getGithubPreviewProps` function accepts this preview data:

```ts
interface PreviewData<Data> {
  github_access_token: string
  working_repo_full_name: string
  head_branch: string
  fileRelativePath: string
  parse(content: string): Data
}
```

It then fetches the content from the _Working GitHub Repository_ and returns a `props` object with this shape:

```js
return {
  props: {
    file,
    repoFullName: workingRepoFullName,
    branch: headBranch,
    preview: true,
    error,
  },
}
```

### Parsing Data

`next-tinacms-github` provides two content parsing options available, for Markdown — `parseMarkdown` or JSON — `parseJson`. Or you could pass in a custom parser.

<!-- TODO: add media store info ><|MERGE_RESOLUTION|>--- conflicted
+++ resolved
@@ -57,13 +57,7 @@
 
 ### Loading content from Github
 
-<<<<<<< HEAD
-#### `getGithubPreviewProps`
-
-The `preview` data, which gets set by calling your [preview function](#previewhandler), will be accesible through `getStaticProps` throughout your app.
-=======
 The `preview` data, which gets set by calling your [preview function](#previewhandler), will be accessible through `getStaticProps` throughout your app.
->>>>>>> 83675a7c
 
 Below is an example of the conditional data fetching, from the local environment or _Working GitHub Repository_ based on the preview environment:
 
@@ -102,8 +96,36 @@
 }
 ```
 
-<<<<<<< HEAD
-#### `getGithubFile`
+### _getGithubPreviewProps_
+
+The `getGithubPreviewProps` function accepts this preview data:
+
+```ts
+interface PreviewData<Data> {
+  github_access_token: string
+  working_repo_full_name: string
+  head_branch: string
+  fileRelativePath: string
+  parse(content: string): Data
+}
+```
+
+It then fetches the content from the _Working GitHub Repository_ and returns a `props` object with this shape:
+
+```js
+return {
+  props: {
+    file,
+    repoFullName: workingRepoFullName,
+    branch: headBranch,
+    preview: true,
+    error,
+  },
+}
+```
+
+
+#### _getGithubFile
 
 In some cases you'll need to load multiple files from Github. For this reason the underlying `getGithubFile` function is exposed.
 
@@ -144,35 +166,6 @@
   }
 }
 ```
-=======
-### _getGithubPreviewProps_
->>>>>>> 83675a7c
-
-The `getGithubPreviewProps` function accepts this preview data:
-
-```ts
-interface PreviewData<Data> {
-  github_access_token: string
-  working_repo_full_name: string
-  head_branch: string
-  fileRelativePath: string
-  parse(content: string): Data
-}
-```
-
-It then fetches the content from the _Working GitHub Repository_ and returns a `props` object with this shape:
-
-```js
-return {
-  props: {
-    file,
-    repoFullName: workingRepoFullName,
-    branch: headBranch,
-    preview: true,
-    error,
-  },
-}
-```
 
 ### Parsing Data
 
