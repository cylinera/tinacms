{
  "name": "next-tinacms-markdown",
<<<<<<< HEAD
  "version": "0.2.4",
=======
  "version": "0.2.5-alpha.1",
>>>>>>> 5375c2d4
  "license": "Apache-2.0",
  "author": "Kendall Strautman",
  "main": "dist/index.js",
  "module": "dist/next-tinacms-markdown.esm.js",
  "typings": "dist/index.d.ts",
  "files": [
    "dist"
  ],
  "repository": {
    "type": "git",
    "url": "https://github.com/tinacms/tinacms.git",
    "directory": "packages/next-tinacms-markdown"
  },
  "scripts": {
    "watch": "tsdx watch",
    "build": "tsdx build",
    "dev": "tsdx build",
    "test": "tsdx test --env=jsdom",
    "lint": "tsdx lint",
    "docs": "npx typedoc"
  },
  "peerDependencies": {
    "next": ">=9",
    "react": ">=16",
    "tinacms": ">=0.11"
  },
  "dependencies": {
    "gray-matter": "^4.0.2",
    "js-yaml": "^3.13.1"
  },
  "devDependencies": {
<<<<<<< HEAD
    "tinacms": "^0.15.0"
=======
    "tinacms": "^0.16.0-alpha.1"
>>>>>>> 5375c2d4
  }
}<|MERGE_RESOLUTION|>--- conflicted
+++ resolved
@@ -1,10 +1,6 @@
 {
   "name": "next-tinacms-markdown",
-<<<<<<< HEAD
-  "version": "0.2.4",
-=======
   "version": "0.2.5-alpha.1",
->>>>>>> 5375c2d4
   "license": "Apache-2.0",
   "author": "Kendall Strautman",
   "main": "dist/index.js",
@@ -36,10 +32,6 @@
     "js-yaml": "^3.13.1"
   },
   "devDependencies": {
-<<<<<<< HEAD
-    "tinacms": "^0.15.0"
-=======
     "tinacms": "^0.16.0-alpha.1"
->>>>>>> 5375c2d4
   }
 }