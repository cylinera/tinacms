--- conflicted
+++ resolved
@@ -45,16 +45,10 @@
   },
   "dependencies": {
     "@tinacms/core": "^0.7.4",
-<<<<<<< HEAD
     "@tinacms/react-forms": "0.1.2-alpha.0",
-    "@tinacms/fields": "^0.9.3-alpha.0",
-    "@tinacms/icons": "^0.9.0-alpha.0",
-    "@tinacms/styles": "^0.4.2-alpha.0",
-=======
     "@tinacms/fields": "^0.9.3-alpha.1",
     "@tinacms/icons": "^0.9.0-alpha.1",
     "@tinacms/styles": "^0.4.2-alpha.1",
->>>>>>> 7b3462ea
     "codemirror": "^5.42.2",
     "lodash.debounce": "^4.0.8",
     "lodash.get": "^4.4.2",
