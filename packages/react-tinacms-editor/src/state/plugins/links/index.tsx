/**

Copyright 2019 Forestry.io Inc

Licensed under the Apache License, Version 2.0 (the "License");
you may not use this file except in compliance with the License.
You may obtain a copy of the License at

    http://www.apache.org/licenses/LICENSE-2.0

Unless required by applicable law or agreed to in writing, software
distributed under the License is distributed on an "AS IS" BASIS,
WITHOUT WARRANTIES OR CONDITIONS OF ANY KIND, either express or implied.
See the License for the specific language governing permissions and
limitations under the License.

*/

import { Fragment, Node, Slice } from 'prosemirror-model'
import { Plugin, Transaction, PluginKey, EditorState } from 'prosemirror-state'
import { EditorView } from 'prosemirror-view'
import { commonPluginKey } from '../Common'
import { isMarkPresent } from '../../../utils'

export const HTTP_LINK_REGEX = /\bhttps?:\/\/(www\.)?[-a-zA-Z0-9@:%._\+~#=]{2,256}\.[a-z]{2,6}\b([-a-zA-Z0-9@:;%_\+.,~#?&//=]*)/g

<<<<<<< HEAD
export function links(schema: Schema): Plugin {
  const renderTarget = createInvisibleDiv('links')
  let linkForm: LinkFormController
  let shiftKey: boolean
  return new Plugin({
    filterTransaction(tr: Transaction): boolean {
      switch (tr.getMeta('type')) {
        case 'tinacms/render':
          linkForm.render(tr.getMeta('clickTarget'))
          return false
        case 'tinacms/unmount':
          linkForm.unmount()
          return false
        default:
          return true
      }
    },
    view(editorView: any) {
      insertElBefore(renderTarget, editorView.dom)
      linkForm = new LinkFormController(renderTarget, editorView as any)
      return new LinkView(editorView as any, schema, renderTarget)
=======
interface LinkPluginState {
  showLinkForm: boolean
}

export const linkPluginKey = new PluginKey('image')

export function links(): Plugin {
  let shiftKey: boolean
  return new Plugin({
    key: linkPluginKey,
    state: {
      init: () => {
        return { showLinkForm: false }
      },
      apply(
        tr: Transaction,
        prev: LinkPluginState,
        _: any,
        state: EditorState
      ) {
        if (tr.getMeta('show_link_toolbar') === false) {
          return {
            show_link_toolbar: false,
          }
        }

        if (tr.getMeta('show_link_toolbar')) {
          return {
            show_link_toolbar: true,
          }
        }

        const { editorFocused } = commonPluginKey.getState(state)
        if (isMarkPresent(state, state.schema.marks.link)) {
          return {
            show_link_toolbar: true,
          }
        } else if (editorFocused) {
          return {
            show_link_toolbar: false,
          }
        }

        return prev
      },
>>>>>>> 91ae10ba
    },
    props: {
      transformPasted(slice: Slice): Slice {
        if (shiftKey) {
          return slice
        }
        return new Slice(linkify(slice.content), slice.openStart, slice.openEnd)
      },
      handleKeyDown(_x: any, e: any) {
        shiftKey = e.shiftKey
        return false
      },
      handleClickOn(view: EditorView, _1: any) {
        const { dispatch, state } = view
        const { tr, schema } = state
        if (!isMarkPresent(state, schema.marks.link)) {
          dispatch(tr.setMeta('show_link_toolbar', false))
        }
      },
    },
    // TODO: Fix pls
  } as any)
}

/**
 * Taken from https://stackoverflow.com/questions/3809401/what-is-a-good-regular-expression-to-match-a-url
 *
 * Todo: Might be a good idea to replace this with a library that does it really well.
 *
 * @type {RegExp}
 */
const IMG_REGEX = /\.(jpe?g|png)/

const linkify = function(fragment: Fragment): Fragment {
  const linkified: Node[] = []
  fragment.forEach(function(child: Node) {
    if (child.isText) {
      const text = child.text as string
      let pos = 0
      let match

      const link = child.type.schema.marks['link']
      const img = child.type.schema.nodes['image']
      const matches: any[] = []

      while ((match = HTTP_LINK_REGEX.exec(text))) {
        const start = match.index
        const end = start + match[0].length
        matches.push({ start, end })
      }

      matches.forEach(({ start, end }: any) => {
        // simply copy across the text from before the match
        if (start > 0) {
          linkified.push(child.cut(pos, start))
        }

        let attrs: any
        const urlText = text.slice(start, end)
        if (IMG_REGEX.test(urlText)) {
          attrs = { src: urlText, title: '', alt: '' }
          linkified.push(img.create(attrs))
        } else {
          attrs = { href: urlText, title: urlText }
          linkified.push(
            child.cut(start, end).mark(link.create(attrs).addToSet(child.marks))
          )
        }
        pos = end
      })

      // copy over whatever is left
      if (pos < text.length) {
        linkified.push(child.cut(pos))
      }
    } else {
      linkified.push(child.copy(linkify(child.content)))
    }
  })

  return Fragment.fromArray(linkified)
}

/**
 * Inserts the first element before the second element.
 *
 * @param {Element} element
 * @param {Element} sibling
 */
export function insertElBefore(element: Element, sibling: Element) {
  if (!sibling.parentElement) throw new Error('Sibling must not be an orphan!')
  sibling.parentElement.insertBefore(element, sibling)
}

export function createInvisibleDiv(id: string) {
  const div = document.createElement('div') as HTMLElement
  div.setAttribute('id', id)
  div.style.width = '0'
  div.style.height = '0'
  return div
}<|MERGE_RESOLUTION|>--- conflicted
+++ resolved
@@ -24,29 +24,6 @@
 
 export const HTTP_LINK_REGEX = /\bhttps?:\/\/(www\.)?[-a-zA-Z0-9@:%._\+~#=]{2,256}\.[a-z]{2,6}\b([-a-zA-Z0-9@:;%_\+.,~#?&//=]*)/g
 
-<<<<<<< HEAD
-export function links(schema: Schema): Plugin {
-  const renderTarget = createInvisibleDiv('links')
-  let linkForm: LinkFormController
-  let shiftKey: boolean
-  return new Plugin({
-    filterTransaction(tr: Transaction): boolean {
-      switch (tr.getMeta('type')) {
-        case 'tinacms/render':
-          linkForm.render(tr.getMeta('clickTarget'))
-          return false
-        case 'tinacms/unmount':
-          linkForm.unmount()
-          return false
-        default:
-          return true
-      }
-    },
-    view(editorView: any) {
-      insertElBefore(renderTarget, editorView.dom)
-      linkForm = new LinkFormController(renderTarget, editorView as any)
-      return new LinkView(editorView as any, schema, renderTarget)
-=======
 interface LinkPluginState {
   showLinkForm: boolean
 }
@@ -92,7 +69,6 @@
 
         return prev
       },
->>>>>>> 91ae10ba
     },
     props: {
       transformPasted(slice: Slice): Slice {
