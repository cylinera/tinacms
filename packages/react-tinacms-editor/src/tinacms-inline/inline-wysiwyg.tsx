/**

Copyright 2019 Forestry.io Inc

Licensed under the Apache License, Version 2.0 (the "License");
you may not use this file except in compliance with the License.
You may obtain a copy of the License at

    http://www.apache.org/licenses/LICENSE-2.0

Unless required by applicable law or agreed to in writing, software
distributed under the License is distributed on an "AS IS" BASIS,
WITHOUT WARRANTIES OR CONDITIONS OF ANY KIND, either express or implied.
See the License for the specific language governing permissions and
limitations under the License.

*/

import * as React from 'react'
import { useCMS, Form } from 'tinacms'
import { InlineField, FocusRing } from 'react-tinacms-inline'
import { FocusRingOptions } from 'react-tinacms-inline/src/styles'
import { Wysiwyg } from '../components/Wysiwyg'
import { EditorProps, Input } from '../types'

export interface InlineWysiwygFieldProps extends Omit<EditorProps, 'input'> {
  name: string
  children: any
  focusRing?: boolean | FocusRingOptions
}

interface InlineWysiwygRenderProps {
  input: Input
  form: Form
}

export function InlineWysiwyg({
  name,
  children,
  focusRing = true,
  imageProps,
  ...wysiwygProps
}: InlineWysiwygFieldProps) {
  const cms = useCMS()

  if (cms.disabled) {
    return children
  }

  return (
    <InlineField name={name}>
      {({ input, form }: InlineWysiwygRenderProps) => {
        return (
<<<<<<< HEAD
          <FocusRing name={name} options={focusRing}>
            <Wysiwyg
              input={input}
              imageProps={imageProps}
              form={form}
              {...wysiwygProps}
            />
=======
          /**
           * Note: We use `input.name` not `name` here because
           * the given name is only relative to the block, not
           * the absolute path in the form.
           */
          <FocusRing name={input.name} options={focusRing}>
            <Wysiwyg input={input} {...wysiwygProps} imageProps={imageProps} />
>>>>>>> 8a078b4f
          </FocusRing>
        )
      }}
    </InlineField>
  )
}<|MERGE_RESOLUTION|>--- conflicted
+++ resolved
@@ -51,15 +51,13 @@
     <InlineField name={name}>
       {({ input, form }: InlineWysiwygRenderProps) => {
         return (
-<<<<<<< HEAD
-          <FocusRing name={name} options={focusRing}>
+          <FocusRing name={input.name} options={focusRing}>
             <Wysiwyg
               input={input}
               imageProps={imageProps}
               form={form}
               {...wysiwygProps}
             />
-=======
           /**
            * Note: We use `input.name` not `name` here because
            * the given name is only relative to the block, not
@@ -67,7 +65,6 @@
            */
           <FocusRing name={input.name} options={focusRing}>
             <Wysiwyg input={input} {...wysiwygProps} imageProps={imageProps} />
->>>>>>> 8a078b4f
           </FocusRing>
         )
       }}
