/**

Copyright 2019 Forestry.io Inc

Licensed under the Apache License, Version 2.0 (the "License");
you may not use this file except in compliance with the License.
You may obtain a copy of the License at

    http://www.apache.org/licenses/LICENSE-2.0

Unless required by applicable law or agreed to in writing, software
distributed under the License is distributed on an "AS IS" BASIS,
WITHOUT WARRANTIES OR CONDITIONS OF ANY KIND, either express or implied.
See the License for the specific language governing permissions and
limitations under the License.

*/

import * as React from 'react'
import { Block } from './block'
import { InlineField } from '../inline-field'
import { useState } from 'react'
import { AddBlockMenu } from './add-block-menu'
import { useInlineForm } from '../inline-form'
import styled from 'styled-components'
import { InlineFieldContext } from '../inline-field-context'
import { useCMS } from 'tinacms'
import { Droppable } from 'react-beautiful-dnd'

export interface InlineBlocksProps {
  name: string
  blocks: {
    [key: string]: Block
  }
  className?: string
<<<<<<< HEAD
  direction?: 'column' | 'row'
  /**
   * object will be spread to every block child element
   */
  itemProps?: {
    [key: string]: any
  }
=======
  direction?: 'vertical' | 'horizontal'
>>>>>>> d9690430
}

export interface InlineBlocksActions {
  count: number
  insert(index: number, data: any): void
  move(from: number, to: number): void
  remove(index: number): void
  blocks: {
    [key: string]: Block
  }
  activeBlock: number | null
  setActiveBlock: any
  direction: 'vertical' | 'horizontal'
}

export const InlineBlocksContext = React.createContext<InlineBlocksActions | null>(
  null
)

export function useInlineBlocks() {
  const inlineBlocksContext = React.useContext(InlineBlocksContext)

  if (!inlineBlocksContext) {
    throw new Error('useInlineBlocks must be within an InlineBlocksContext')
  }

  return inlineBlocksContext
}

export function InlineBlocks({
  name,
  blocks,
  className,
<<<<<<< HEAD
  direction = 'column',
  itemProps,
=======
  direction = 'vertical',
>>>>>>> d9690430
}: InlineBlocksProps) {
  const cms = useCMS()
  const [activeBlock, setActiveBlock] = useState(-1)
  const { setFocussedField } = useInlineForm()

  return (
    <InlineField name={name}>
      {({ input, form }) => {
        const name = input.name
        const allData: { _template: string }[] = input.value || []

        const move = (from: number, to: number) => {
          const movement = to - from
          setActiveBlock(activeBlock => activeBlock + movement)
          form.mutators.move(name, from, to)
          setFocussedField(`${name}.${to}`)
        }

        const remove = (index: number) => {
          form.mutators.remove(name, index)

          const isOnlyItem = input.value.length === 1
          const isLastItem = input.value.length - 1 === index

          if (isOnlyItem) {
            setFocussedField('')
          } else if (isLastItem) {
            setFocussedField(`${input.name}.${index - 1}`)
          } else {
            setFocussedField(`${input.name}.${index}`)
          }
        }

        const insert = (index: number, block: any) => {
          form.mutators.insert(name, index, block)
          setFocussedField(`${name}.${index}`)
        }

        return (
          <Droppable droppableId={name} type={name} direction={direction}>
            {provider => (
              <div ref={provider.innerRef} className={className}>
                {
                  <InlineBlocksContext.Provider
                    value={{
                      insert,
                      move,
                      remove,
                      blocks,
                      count: allData.length,
                      activeBlock,
                      setActiveBlock,
                      direction,
                    }}
                  >
                    {allData.length < 1 && cms.enabled && (
                      <BlocksEmptyState>
                        <AddBlockMenu
                          addBlock={block => insert(0, block)}
                          blocks={blocks}
                        />
                      </BlocksEmptyState>
                    )}

                    {allData.map((data, index) => {
                      const Block = blocks[data._template]

                      if (!Block) {
                        console.warn(
                          'Unrecognized Block of type:',
                          data._template
                        )
                        return null
                      }

                      const blockName = `${input.name}.${index}`

                      return (
                        <InlineBlock
                          {...itemProps}
                          key={index}
                          index={index}
                          name={blockName}
                          data={data}
                          block={Block}
                        />
                      )
                    })}
                    {provider.placeholder}
                  </InlineBlocksContext.Provider>
                }
              </div>
            )}
          </Droppable>
        )
      }}
    </InlineField>
  )
}

/**
 * InlineBlock
 */
export interface InlineBlockProps {
  index: number
  name: string
  data: any
  block: Block
}

export function InlineBlock({ name, data, block, index }: InlineBlockProps) {
  return (
    <InlineFieldContext.Provider value={{ name, ...block }}>
      <block.Component data={data} index={index} />
    </InlineFieldContext.Provider>
  )
}

export const BlocksEmptyState = styled.div`
  padding: var(--tina-padding-small);
  position: relative;
  width: 100%;
  display: flex;
  justify-content: center;
  align-items: center;
`<|MERGE_RESOLUTION|>--- conflicted
+++ resolved
@@ -33,17 +33,13 @@
     [key: string]: Block
   }
   className?: string
-<<<<<<< HEAD
-  direction?: 'column' | 'row'
+  direction?: 'vertical' | 'horizontal'
   /**
    * object will be spread to every block child element
    */
   itemProps?: {
     [key: string]: any
   }
-=======
-  direction?: 'vertical' | 'horizontal'
->>>>>>> d9690430
 }
 
 export interface InlineBlocksActions {
@@ -77,12 +73,8 @@
   name,
   blocks,
   className,
-<<<<<<< HEAD
-  direction = 'column',
+  direction = 'vertical',
   itemProps,
-=======
-  direction = 'vertical',
->>>>>>> d9690430
 }: InlineBlocksProps) {
   const cms = useCMS()
   const [activeBlock, setActiveBlock] = useState(-1)
