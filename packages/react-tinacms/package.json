--- conflicted
+++ resolved
@@ -1,10 +1,6 @@
 {
   "name": "react-tinacms",
-<<<<<<< HEAD
-  "version": "0.8.0-alpha.0",
-=======
   "version": "0.8.0",
->>>>>>> c6fa6206
   "main": "build/index.js",
   "types": "build/index.d.ts",
   "license": "Apache-2.0",
@@ -31,21 +27,13 @@
     "build": "tinacms-scripts build"
   },
   "devDependencies": {
-<<<<<<< HEAD
-    "@tinacms/scripts": "^0.1.9-alpha.0",
-=======
     "@tinacms/scripts": "^0.1.10",
->>>>>>> c6fa6206
     "@types/jest": "^24.0.15",
     "jest": "^24.8.0",
     "ts-jest": "^24.0.2"
   },
   "dependencies": {
-<<<<<<< HEAD
-    "@tinacms/core": "^0.4.2-alpha.0",
-=======
     "@tinacms/core": "^0.4.3",
->>>>>>> c6fa6206
     "lodash.get": "^4.4.2",
     "lodash.set": "^4.3.2"
   }
