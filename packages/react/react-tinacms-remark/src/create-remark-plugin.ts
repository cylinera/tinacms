import { toMarkdownString } from './to-markdown'
import { CMS, Field } from '@tinacms/core'
import { AddContentPlugin } from '@tinacms/tinacms'

type MaybePromise<T> = Promise<T> | T

interface CreateRemarkButtonOptions<FormShape, FrontmatterShape> {
  label: string
  fields: Field[]
  filename(form: FormShape): MaybePromise<string>
  frontmatter?(form: FormShape): MaybePromise<FrontmatterShape>
  body?(form: FormShape): MaybePromise<string>
}

const MISSING_FILENAME_MESSAGE =
  'createRemarkButton must be given `filename(form): string`'
const MISSING_FIELDS_MESSAGE =
  'createRemarkButton must be given `fields: Field[]` with at least 1 itekkk'

export function createRemarkButton<FormShape = any, FrontmatterShape = any>(
  options: CreateRemarkButtonOptions<FormShape, FrontmatterShape>
): AddContentPlugin {
  if (!options.filename) {
    console.error(MISSING_FILENAME_MESSAGE)
    throw new Error(MISSING_FILENAME_MESSAGE)
  }
  if (!options.fields || options.fields.length === 0) {
<<<<<<< HEAD
    console.error(MISSING_FIELDS_MESSAGE)
    throw new Error(MISSING_FIELDS_MESSAGE)
=======
    throw new Error(
      'createRemarkButton must be given `fields: Field[]` with at least 1 item'
    )
>>>>>>> 2adced6d
  }
  let formatFilename = options.filename
  let createFrontmatter = options.frontmatter || (() => ({}))
  let createBody = options.body || (() => '')
  return {
    __type: 'content-button',
    name: options.label,
    fields: options.fields,
    onSubmit: async (form: any, cms: CMS) => {
      let filename = await formatFilename(form)
      let rawFrontmatter = await createFrontmatter(form)
      let rawMarkdownBody = await createBody(form)

      let fileRelativePath = filename
      cms.api.git!.onChange!({
        fileRelativePath,
        content: toMarkdownString({
          id: '',
          fileRelativePath,
          rawFrontmatter,
          rawMarkdownBody,
        }),
      })
    },
  }
}<|MERGE_RESOLUTION|>--- conflicted
+++ resolved
@@ -15,7 +15,7 @@
 const MISSING_FILENAME_MESSAGE =
   'createRemarkButton must be given `filename(form): string`'
 const MISSING_FIELDS_MESSAGE =
-  'createRemarkButton must be given `fields: Field[]` with at least 1 itekkk'
+  'createRemarkButton must be given `fields: Field[]` with at least 1 item'
 
 export function createRemarkButton<FormShape = any, FrontmatterShape = any>(
   options: CreateRemarkButtonOptions<FormShape, FrontmatterShape>
@@ -25,14 +25,8 @@
     throw new Error(MISSING_FILENAME_MESSAGE)
   }
   if (!options.fields || options.fields.length === 0) {
-<<<<<<< HEAD
     console.error(MISSING_FIELDS_MESSAGE)
     throw new Error(MISSING_FIELDS_MESSAGE)
-=======
-    throw new Error(
-      'createRemarkButton must be given `fields: Field[]` with at least 1 item'
-    )
->>>>>>> 2adced6d
   }
   let formatFilename = options.filename
   let createFrontmatter = options.frontmatter || (() => ({}))
