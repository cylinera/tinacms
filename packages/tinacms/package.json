--- conflicted
+++ resolved
@@ -1,11 +1,7 @@
 {
   "name": "tinacms",
-<<<<<<< HEAD
-  "version": "1.5.6",
   "type": "module",
-=======
   "version": "1.5.8",
->>>>>>> df30ab9c
   "main": "dist/index.js",
   "module": "./dist/index.es.js",
   "exports": {
