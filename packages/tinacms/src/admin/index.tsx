--- conflicted
+++ resolved
@@ -26,14 +26,7 @@
 import CollectionCreatePage from './pages/CollectionCreatePage'
 import CollectionUpdatePage from './pages/CollectionUpdatePage'
 
-<<<<<<< HEAD
-import { isEditing, setEditing } from '../edit-state'
-import { Menu, Transition } from '@headlessui/react'
-import { BiExit } from 'react-icons/bi'
-=======
-import useEmbedTailwind from './hooks/useEmbedTailwind'
 import { useEditState } from '@tinacms/sharedctx'
->>>>>>> 6c725197
 
 const Redirect = () => {
   React.useEffect(() => {
@@ -46,12 +39,6 @@
 }
 
 export const TinaAdmin = () => {
-<<<<<<< HEAD
-  const userName = 'User Name'
-=======
-  useEmbedTailwind()
->>>>>>> 6c725197
-
   const isSSR = typeof window === 'undefined'
   const { edit } = useEditState()
 
