--- conflicted
+++ resolved
@@ -127,7 +127,10 @@
 
   const form = useMemo(() => {
     return new Form({
-<<<<<<< HEAD
+      initialValues:
+        typeof schemaCollection?.defaultItem === 'function'
+          ? schemaCollection.defaultItem()
+          : schemaCollection?.defaultItem,
       extraSubscribeValues: { active: true, submitting: true, touched: true },
       onChange: (values) => {
         if (
@@ -141,12 +144,6 @@
           form.finalForm.change('filename', value)
         }
       },
-=======
-      initialValues:
-        typeof schemaCollection?.defaultItem === 'function'
-          ? schemaCollection.defaultItem()
-          : schemaCollection?.defaultItem,
->>>>>>> 881fc86d
       id: 'create-form',
       label: 'form',
       fields: [
