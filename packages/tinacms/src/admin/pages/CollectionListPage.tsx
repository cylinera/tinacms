--- conflicted
+++ resolved
@@ -12,13 +12,8 @@
 */
 
 import React, { Fragment } from 'react'
-<<<<<<< HEAD
 import { BiEdit, BiPlus, BiExit, BiTrash } from 'react-icons/bi'
-import { useParams, useLocation, Link } from 'react-router-dom'
-=======
-import { BiEdit, BiPlus } from 'react-icons/bi'
 import { useParams, Link } from 'react-router-dom'
->>>>>>> e17117ca
 import { Menu, Transition } from '@headlessui/react'
 
 import GetCMS from '../components/GetCMS'
