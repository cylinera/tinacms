/**
Copyright 2021 Forestry.io Holdings, Inc.
Licensed under the Apache License, Version 2.0 (the "License");
you may not use this file except in compliance with the License.
You may obtain a copy of the License at
    http://www.apache.org/licenses/LICENSE-2.0
Unless required by applicable law or agreed to in writing, software
distributed under the License is distributed on an "AS IS" BASIS,
WITHOUT WARRANTIES OR CONDITIONS OF ANY KIND, either express or implied.
See the License for the specific language governing permissions and
limitations under the License.
*/

import React from 'react'
import { BiEdit } from 'react-icons/bi'
import { useParams, useLocation, Link } from 'react-router-dom'

import GetCMS from '../components/GetCMS'
import GetCollection, { Collection } from '../components/GetCollection'

import type { TinaCMS } from '@tinacms/toolkit'

const CollectionListPage = () => {
  const location = useLocation()
  const { collectionName } = useParams()

  return (
    <GetCMS>
      {(cms: TinaCMS) => (
        <GetCollection
          cms={cms}
          collectionName={collectionName}
          includeDocuments
        >
          {(collection: Collection) => {
            const totalCount = collection.documents.totalCount
            const documents = collection.documents.edges

            return (
              <>
                <div className="w-full flex justify-between items-end">
                  <h3 className="text-4xl">{collection.label}</h3>
                  <Link
                    to={`${location.pathname}/new`}
                    className="inline-flex items-center px-6 py-3 border border-transparent text-base leading-5 font-medium rounded-full text-white bg-blue-500 hover:bg-blue-600 focus:outline-none focus:shadow-outline-blue focus:border-blue-700 active:bg-blue-700 transition duration-150 ease-in-out"
                  >
                    Create New
                  </Link>
                </div>

                {totalCount > 0 && (
                  <div className="mt-8 shadow overflow-hidden border-b border-gray-200 sm:rounded-lg">
                    <table className="min-w-full">
                      <tbody className="bg-white divide-y divide-gray-150">
                        {documents.map((document) => (
                          <tr key={document.node.sys.relativePath}>
                            <td className="px-6 py-2 whitespace-nowrap">
                              <Link
                                to={`${location.pathname}/edit/${document.node.sys.filename}`}
                                className="text-blue-600 hover:text-blue-400 flex items-center gap-3"
                              >
                                <BiEdit className="inline-block h-6 w-auto opacity-70" />{' '}
                                <span>
                                  <span className="block text-xs text-gray-400 mb-1 uppercase">
                                    Filename
                                  </span>
                                  <span className="h-5 leading-5 block whitespace-nowrap">
                                    {document.node.sys.filename}
<<<<<<< HEAD
                                  </td>
                                  <td className="px-6 py-4 whitespace-nowrap text-sm font-medium text-gray-900">
                                    {document.node.sys.extension}
                                  </td>
                                  <td className="px-6 py-4 whitespace-nowrap text-right text-sm font-medium">
                                    <Link
                                      to={`${location.pathname}/${document.node.sys.filename}`}
                                      className="text-indigo-600 hover:text-indigo-900"
                                    >
                                      Edit
                                    </Link>
                                  </td>
                                </tr>
                              ))}
                            </tbody>
                          </table>
                        </div>
                      </div>
                    </div>
=======
                                  </span>
                                </span>
                              </Link>
                            </td>
                            <td className="px-6 py-4 whitespace-nowrap">
                              <span className="block text-xs text-gray-400 mb-1 uppercase">
                                Extension
                              </span>
                              <span className="h-5 leading-5 block text-sm font-medium text-gray-900">
                                {document.node.sys.extension}
                              </span>
                            </td>
                          </tr>
                        ))}
                      </tbody>
                    </table>
>>>>>>> e63da1a8
                  </div>
                )}
              </>
            )
          }}
        </GetCollection>
      )}
    </GetCMS>
  )
}

export default CollectionListPage<|MERGE_RESOLUTION|>--- conflicted
+++ resolved
@@ -56,7 +56,7 @@
                           <tr key={document.node.sys.relativePath}>
                             <td className="px-6 py-2 whitespace-nowrap">
                               <Link
-                                to={`${location.pathname}/edit/${document.node.sys.filename}`}
+                                to={`${location.pathname}/${document.node.sys.filename}`}
                                 className="text-blue-600 hover:text-blue-400 flex items-center gap-3"
                               >
                                 <BiEdit className="inline-block h-6 w-auto opacity-70" />{' '}
@@ -66,27 +66,6 @@
                                   </span>
                                   <span className="h-5 leading-5 block whitespace-nowrap">
                                     {document.node.sys.filename}
-<<<<<<< HEAD
-                                  </td>
-                                  <td className="px-6 py-4 whitespace-nowrap text-sm font-medium text-gray-900">
-                                    {document.node.sys.extension}
-                                  </td>
-                                  <td className="px-6 py-4 whitespace-nowrap text-right text-sm font-medium">
-                                    <Link
-                                      to={`${location.pathname}/${document.node.sys.filename}`}
-                                      className="text-indigo-600 hover:text-indigo-900"
-                                    >
-                                      Edit
-                                    </Link>
-                                  </td>
-                                </tr>
-                              ))}
-                            </tbody>
-                          </table>
-                        </div>
-                      </div>
-                    </div>
-=======
                                   </span>
                                 </span>
                               </Link>
@@ -103,7 +82,6 @@
                         ))}
                       </tbody>
                     </table>
->>>>>>> e63da1a8
                   </div>
                 )}
               </>
