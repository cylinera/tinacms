--- conflicted
+++ resolved
@@ -12,13 +12,8 @@
 */
 
 import React, { Fragment } from 'react'
-<<<<<<< HEAD
-import { BiEdit } from 'react-icons/bi'
+import { BiEdit, BiPlus } from 'react-icons/bi'
 import { useParams, Link } from 'react-router-dom'
-=======
-import { BiEdit, BiPlus } from 'react-icons/bi'
-import { useParams, useLocation, Link } from 'react-router-dom'
->>>>>>> b5105626
 import { Menu, Transition } from '@headlessui/react'
 
 import GetCMS from '../components/GetCMS'
@@ -108,14 +103,8 @@
                         </h3>
                         {!collection.templates && (
                           <Link
-<<<<<<< HEAD
                             to={`new`}
-                            className="inline-flex items-center px-8 py-3 shadow-sm border border-transparent text-sm leading-4 font-medium rounded-full text-white hover:opacity-80 focus:outline-none focus:shadow-outline-blue  transition duration-150 ease-out"
-                            style={{ background: '#0084FF' }}
-=======
-                            to={`${location.pathname}/new`}
                             className="icon-parent inline-flex items-center font-medium focus:outline-none focus:ring-2 focus:shadow-outline text-center rounded-full justify-center transition-all duration-150 ease-out  shadow text-white bg-blue-500 hover:bg-blue-600 focus:ring-blue-500 text-sm h-10 px-6"
->>>>>>> b5105626
                           >
                             Create New{' '}
                             <BiPlus className="w-5 h-full ml-1 opacity-70" />
