/**

 Copyright 2019 Forestry.io Inc

 Licensed under the Apache License, Version 2.0 (the "License");
 you may not use this file except in compliance with the License.
 You may obtain a copy of the License at

 http://www.apache.org/licenses/LICENSE-2.0

 Unless required by applicable law or agreed to in writing, software
 distributed under the License is distributed on an "AS IS" BASIS,
 WITHOUT WARRANTIES OR CONDITIONS OF ANY KIND, either express or implied.
 See the License for the specific language governing permissions and
 limitations under the License.

 */

import { CMS, CMSConfig, PluginType } from '@tinacms/core'
import { FieldPlugin } from '@tinacms/form-builder'
import { ScreenPlugin } from '@tinacms/react-screens'
import {
  TextFieldPlugin,
  TextareaFieldPlugin,
  ImageFieldPlugin,
  ColorFieldPlugin,
  NumberFieldPlugin,
  ToggleFieldPlugin,
  SelectFieldPlugin,
  GroupFieldPlugin,
  GroupListFieldPlugin,
  ListFieldPlugin,
  BlocksFieldPlugin,
  TagsFieldPlugin,
} from '@tinacms/fields'
import { Form } from '@tinacms/forms'
import { MediaManager, MediaStore, MediaUploadOptions } from '@tinacms/media'
import { Alerts } from '@tinacms/alerts'
import { SidebarState, SidebarStateOptions } from '@tinacms/react-sidebar'
import { ToolbarStateOptions, ToolbarState } from '@tinacms/react-toolbar'
import {
  MarkdownFieldPlaceholder,
  HtmlFieldPlaceholder,
  DateFieldPlaceholder,
} from './plugins/fields/markdown'

const DEFAULT_FIELDS = [
  TextFieldPlugin,
  TextareaFieldPlugin,
  ImageFieldPlugin,
  ColorFieldPlugin,
  NumberFieldPlugin,
  ToggleFieldPlugin,
  SelectFieldPlugin,
  GroupFieldPlugin,
  GroupListFieldPlugin,
  BlocksFieldPlugin,
  TagsFieldPlugin,
  MarkdownFieldPlaceholder,
  HtmlFieldPlaceholder,
  DateFieldPlaceholder,
]

export interface TinaCMSConfig extends CMSConfig {
  sidebar?: SidebarStateOptions | boolean
  toolbar?: ToolbarStateOptions | boolean
  media?: {
    store: MediaStore
  }
}

export class TinaCMS extends CMS {
  sidebar?: SidebarState
  toolbar?: ToolbarState
  media: MediaManager
  alerts = new Alerts(this.events)

  constructor({ sidebar, media, toolbar, ...config }: TinaCMSConfig = {}) {
    super(config)

    const mediaStore = media?.store || new DummyMediaStore()
    this.media = new MediaManager(mediaStore)

<<<<<<< HEAD
    this.sidebar = new SidebarState(this.events, sidebar)
    this.toolbar = new ToolbarState(toolbar)
    this.fields.add(TextFieldPlugin)
    this.fields.add(TextareaFieldPlugin)
    this.fields.add(DateFieldPlugin)
    this.fields.add(ImageFieldPlugin)
    this.fields.add(ColorFieldPlugin)
    this.fields.add(NumberFieldPlugin)
    this.fields.add(ToggleFieldPlugin)
    this.fields.add(SelectFieldPlugin)
    this.fields.add(GroupFieldPlugin)
    this.fields.add(GroupListFieldPlugin)
    this.fields.add(ListFieldPlugin)
    this.fields.add(BlocksFieldPlugin)
    this.fields.add(MarkdownFieldPlaceholder)
    this.fields.add(HtmlFieldPlaceholder)
    this.fields.add(TagsFieldPlugin)
=======
    if (sidebar) {
      const sidebarConfig = typeof sidebar === 'object' ? sidebar : undefined
      this.sidebar = new SidebarState(this.events, sidebarConfig)
    }

    if (toolbar) {
      const toolbarConfig = typeof toolbar === 'object' ? toolbar : undefined
      this.toolbar = new ToolbarState(toolbarConfig)
    }

    DEFAULT_FIELDS.forEach(field => {
      if (!this.fields.find(field.name)) {
        this.fields.add(field)
      }
    })
>>>>>>> 1af29ec0
  }

  get forms(): PluginType<Form> {
    return this.plugins.findOrCreateMap<Form & { __type: string }>('form')
  }

  get fields(): PluginType<FieldPlugin> {
    return this.plugins.findOrCreateMap('field')
  }

  get screens(): PluginType<ScreenPlugin> {
    return this.plugins.findOrCreateMap('screen')
  }
}

class DummyMediaStore implements MediaStore {
  accept = '*'
  async persist(files: MediaUploadOptions[]) {
    alert('UPLOADING FILES')
    console.log(files)
    return files.map(({ directory, file }) => ({
      directory,
      filename: file.name,
    }))
  }
}<|MERGE_RESOLUTION|>--- conflicted
+++ resolved
@@ -54,6 +54,7 @@
   SelectFieldPlugin,
   GroupFieldPlugin,
   GroupListFieldPlugin,
+  ListFieldPlugin,
   BlocksFieldPlugin,
   TagsFieldPlugin,
   MarkdownFieldPlaceholder,
@@ -81,25 +82,6 @@
     const mediaStore = media?.store || new DummyMediaStore()
     this.media = new MediaManager(mediaStore)
 
-<<<<<<< HEAD
-    this.sidebar = new SidebarState(this.events, sidebar)
-    this.toolbar = new ToolbarState(toolbar)
-    this.fields.add(TextFieldPlugin)
-    this.fields.add(TextareaFieldPlugin)
-    this.fields.add(DateFieldPlugin)
-    this.fields.add(ImageFieldPlugin)
-    this.fields.add(ColorFieldPlugin)
-    this.fields.add(NumberFieldPlugin)
-    this.fields.add(ToggleFieldPlugin)
-    this.fields.add(SelectFieldPlugin)
-    this.fields.add(GroupFieldPlugin)
-    this.fields.add(GroupListFieldPlugin)
-    this.fields.add(ListFieldPlugin)
-    this.fields.add(BlocksFieldPlugin)
-    this.fields.add(MarkdownFieldPlaceholder)
-    this.fields.add(HtmlFieldPlaceholder)
-    this.fields.add(TagsFieldPlugin)
-=======
     if (sidebar) {
       const sidebarConfig = typeof sidebar === 'object' ? sidebar : undefined
       this.sidebar = new SidebarState(this.events, sidebarConfig)
@@ -115,7 +97,6 @@
         this.fields.add(field)
       }
     })
->>>>>>> 1af29ec0
   }
 
   get forms(): PluginType<Form> {
