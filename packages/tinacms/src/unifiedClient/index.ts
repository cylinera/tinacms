--- conflicted
+++ resolved
@@ -40,12 +40,8 @@
   public async request<DataType extends Record<string, any> = any>(
     args: TinaClientRequestArgs
   ): Promise<{ data: DataType; query: string }> {
-<<<<<<< HEAD
-    const headers = new Headers()
-=======
     const data: DataType = {} as DataType
     const headers = new HeadersDefined()
->>>>>>> 4ccfd160
     if (this.readonlyToken) {
       headers.append('X-API-KEY', this.readonlyToken)
     }
