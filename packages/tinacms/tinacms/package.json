--- conflicted
+++ resolved
@@ -22,18 +22,11 @@
     "ts-jest": "^24.0.2"
   },
   "dependencies": {
-<<<<<<< HEAD
-    "@tinacms/core": "^0.1.0-alpha.2",
-    "@tinacms/fields": "^0.1.0-alpha.3",
-    "@tinacms/form-builder": "^0.1.0-alpha.2",
-    "@tinacms/react-tinacms": "^0.1.0-alpha.2",
-    "@tinacms/icons": "^0.0.0",
-=======
     "@tinacms/core": "^0.1.0-alpha.3",
     "@tinacms/fields": "^0.1.0-alpha.4",
     "@tinacms/form-builder": "^0.1.0-alpha.3",
     "@tinacms/react-tinacms": "^0.1.0-alpha.3",
->>>>>>> 20addeee
+    "@tinacms/icons": "^0.0.0",
     "react-datetime": "^2.16.3",
     "react-frame-component": "^4.1.1",
     "styled-components": "^4.3.2"
