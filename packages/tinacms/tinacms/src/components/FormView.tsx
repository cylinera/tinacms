import * as React from 'react'
import { FormBuilder, FieldsBuilder } from '@tinacms/form-builder'
import { useCMS, useSubscribable } from '@tinacms/react-tinacms'
import { useState } from 'react'
import { Form } from '@tinacms/core'
import styled from 'styled-components'
import { padding, color } from '@tinacms/styles'
import { Button } from './Button'
import { ActionsMenu } from './ActionsMenu'
import FormsList from './FormsList'
<<<<<<< HEAD
import EditingFormTitle from './EditingFormTitle'
import { DragDropContext, DropResult } from 'react-beautiful-dnd'
=======
import { LeftArrowIcon } from '@tinacms/icons'
>>>>>>> d4b3e73d

export const FormsView = () => {
  const cms = useCMS()
  const forms = cms.forms.all()
  const [editingForm, setEditingForm] = useState<Form | null>(() => {
    return cms.forms.all()[0] as Form | null
  })
  const [isEditing, setIsEditing] = useState(false)
  const [isMultiform, setIsMultiform] = useState(false)

  useSubscribable(cms.forms, () => {
    const forms = cms.forms.all()
    if (forms.length == 1) {
      setIsMultiform(false)
      setEditingForm(forms[0])
      return
    }

    //if multiforms, set default view to formslist
    if (forms.length > 1) {
      setIsMultiform(true)
      //if they navigate to another page w/ no active form, reset
      !editingForm && setEditingForm(null)
    }

    if (editingForm && forms.findIndex(f => f.id == editingForm.id) < 0) {
      setEditingForm(null)
    }
  })

  //Toggles editing prop for component animations
  React.useEffect(() => {
    editingForm ? setIsEditing(true) : setIsEditing(false)
  })

  let moveArrayItem = React.useCallback(
    (result: DropResult) => {
      let form = editingForm!.finalForm
      if (!result.destination) return
      let name = result.type
      form.mutators.move(name, result.source.index, result.destination.index)
    },
    [editingForm]
  )

  /**
   * No Forms
   */
  if (!forms.length)
    return (
      <FormBody>
        <NoFormsPlaceholder />
      </FormBody>
    )

  if (!editingForm)
    return (
      <FormsList
        isEditing={isEditing}
        forms={forms}
        activeForm={editingForm}
        setActiveForm={setEditingForm}
      />
    )

  return (
<<<<<<< HEAD
    <FormBuilder form={editingForm as any}>
      {({ handleSubmit, pristine }) => {
        return (
          <DragDropContext onDragEnd={moveArrayItem}>
            <TransitionForm isEditing={isEditing}>
              <EditingFormTitle
=======
    <>
      <FormBuilder form={editingForm as any}>
        {({ handleSubmit, pristine, form }) => {
          return (
            <FormAnimation isEditing={isEditing}>
              <FormHeader
>>>>>>> d4b3e73d
                isMultiform={isMultiform}
                form={editingForm as any}
                setEditingForm={setEditingForm as any}
              />
              <FormBody>
                {editingForm &&
                  (editingForm.fields.length ? (
                    <FieldsBuilder
                      form={editingForm}
                      fields={editingForm.fields}
                    />
                  ) : (
                    <NoFieldsPlaceholder />
                  ))}
              </FormBody>
              <FormFooter>
                {editingForm.actions.length > 0 && (
                  <ActionsMenu actions={editingForm.actions} />
                )}
<<<<<<< HEAD
              </FormsFooter>
            </TransitionForm>
          </DragDropContext>
        )
      }}
    </FormBuilder>
=======
                <SaveButton onClick={() => handleSubmit()} disabled={pristine}>
                  Save
                </SaveButton>
              </FormFooter>
            </FormAnimation>
          )
        }}
      </FormBuilder>
    </>
>>>>>>> d4b3e73d
  )
}

const Emoji = styled.span`
  font-size: 2.5rem;
  line-height: 1;
  display: inline-block;
`

const EmptyState = styled.div`
  > *:first-child {
    margin: 0 0 ${padding('big')} 0;
  }
  h3 {
    font-size: 1.2rem;
    font-weight: normal;
    color: inherit;
    display: block;
    margin: 0 0 ${padding('big')} 0;
    ${Emoji} {
      font-size: 1em;
    }
  }
  p {
    display: block;
    margin: 0 0 ${padding('big')} 0;
  }
`

const LinkButton = styled.a`
  text-align: center;
  border: 0;
  border-radius: ${p => p.theme.radius.big};
  box-shadow: ${p => p.theme.shadow.small};
  font-weight: 500;
  cursor: pointer;
  font-size: 0.75rem;
  transition: all ${p => p.theme.timing.short} ease-out;
  background-color: ${color('light')};
  color: ${color('dark')};
  padding: ${padding('small')}rem ${padding('big')}rem ${padding('small')}rem
    3.5rem;
  position: relative;
  text-decoration: none;
  display: inline-block;
  ${Emoji} {
    font-size: 1.5rem;
    position: absolute;
    left: ${padding('big')}rem;
    top: 50%;
    transform-origin: 50% 50%;
    transform: translate3d(0, -50%, 0);
    transition: all ${p => p.theme.timing.short} ease-out;
  }
  &:hover {
    color: ${color('primary')};
    ${Emoji} {
      transform: translate3d(0, -50%, 0);
    }
  }
`

const NoFormsPlaceholder = () => (
  <EmptyState>
    <Emoji>🎉 👋</Emoji>
    <h3>
      Welcome to <b>Tina</b>!
    </h3>
    <p>Let's get a form set up so you can start editing.</p>
    <p>
      <LinkButton
        href="https://github.com/tinacms/tinacms-site/blob/master/docs/gatsby/content-editing.md"
        target="_blank"
      >
        <Emoji>📖</Emoji> Form Setup Guide
      </LinkButton>
    </p>
  </EmptyState>
)

const NoFieldsPlaceholder = () => (
  <EmptyState>
    <Emoji>🤔</Emoji>
    <h3>Hey, you don't have any fields added to this form.</h3>
    <p>
      <LinkButton
        href="https://github.com/tinacms/tinacms-site/blob/master/docs/gatsby/content-editing.md"
        target="_blank"
      >
        <Emoji>📖</Emoji> Field Setup Guide
      </LinkButton>
    </p>
  </EmptyState>
)

const CreateButton = styled(Button)`
  width: 100%;
`

const FormHeader = styled(
  ({ form, setEditingForm, isMultiform, ...styleProps }: any) => {
    return (
      <div {...styleProps} onClick={() => isMultiform && setEditingForm(null)}>
        {isMultiform && <LeftArrowIcon />}
        {form.label}
      </div>
    )
  }
)`
  cursor: ${p => p.isMultiform && 'pointer'};
  background-color: white;
  border-bottom: 1px solid rgba(51, 51, 51, 0.09);
  display: flex;
  align-items: center;
  padding: ${padding('small')}rem ${padding()}rem;
  color: inherit;
  font-size: 1.2rem;
  transition: color 250ms ease-out;
  svg {
    width: 1.25rem;
    fill: ${color('medium')};
    height: auto;
    transform: translate3d(-4px, 0, 0);
    transition: transform 250ms ease-out;
  }
  :hover {
    color: ${p => p.isMultiform && `${p.theme.color.primary}`};
    svg {
      transform: translate3d(-7px, 0, 0);
      transition: transform 250ms ease;
    }
  }
`

export const FormBody = styled.div`
  scrollbar-width: none;
  width: 100%;
  overflow-y: hidden;
  overflow-x: hidden;
  flex: 1 0 4rem;
  ul,
  li {
    margin: 0;
    padding: 0;
    list-style: none;
  }
`

const FormFooter = styled.div`
  display: flex;
  justify-content: space-between;
  width: 100%;
  height: 4rem;
  background-color: white;
  border-top: 1px solid #efefef;
  padding: 0.75rem 1.25rem;
  flex: 0 0 4rem;
`

const FormAnimation = styled.section<{ isEditing: Boolean }>`
  display: flex;
  flex-grow: 1;
  flex-direction: column;
  overflow: hidden;
  ${FormHeader} {
    transition: transform 150ms ease-out;
    transform: translate3d(${p => (!p.isEditing ? '100%' : '0')}, 0, 0);
  }
  ${FormBody} {
    transition: transform 150ms ease-out;
    transform: translate3d(${p => (!p.isEditing ? '100%' : '0')}, 0, 0);
  }
  ${FormFooter} {
    transition: transform 150ms ease-out;
    transform: translate3d(0, ${p => (!p.isEditing ? '100%' : '0')}, 0);
  }
`

export const SaveButton = styled(Button)`
  flex: 1.5 0 auto;
  padding: 0.75rem 1.5rem;
`

export const CancelButton = styled(SaveButton)`
  background-color: transparent;
  box-shadow: none;
  border: none;
  color: #0084ff;
  &:hover {
    background-color: #f7f7f7;
    opacity: 1;
  }
`<|MERGE_RESOLUTION|>--- conflicted
+++ resolved
@@ -8,12 +8,8 @@
 import { Button } from './Button'
 import { ActionsMenu } from './ActionsMenu'
 import FormsList from './FormsList'
-<<<<<<< HEAD
-import EditingFormTitle from './EditingFormTitle'
 import { DragDropContext, DropResult } from 'react-beautiful-dnd'
-=======
 import { LeftArrowIcon } from '@tinacms/icons'
->>>>>>> d4b3e73d
 
 export const FormsView = () => {
   const cms = useCMS()
@@ -80,21 +76,12 @@
     )
 
   return (
-<<<<<<< HEAD
     <FormBuilder form={editingForm as any}>
-      {({ handleSubmit, pristine }) => {
+      {({ handleSubmit, pristine, form }) => {
         return (
           <DragDropContext onDragEnd={moveArrayItem}>
-            <TransitionForm isEditing={isEditing}>
-              <EditingFormTitle
-=======
-    <>
-      <FormBuilder form={editingForm as any}>
-        {({ handleSubmit, pristine, form }) => {
-          return (
             <FormAnimation isEditing={isEditing}>
               <FormHeader
->>>>>>> d4b3e73d
                 isMultiform={isMultiform}
                 form={editingForm as any}
                 setEditingForm={setEditingForm as any}
@@ -114,24 +101,16 @@
                 {editingForm.actions.length > 0 && (
                   <ActionsMenu actions={editingForm.actions} />
                 )}
-<<<<<<< HEAD
-              </FormsFooter>
-            </TransitionForm>
-          </DragDropContext>
-        )
-      }}
-    </FormBuilder>
-=======
+
                 <SaveButton onClick={() => handleSubmit()} disabled={pristine}>
                   Save
                 </SaveButton>
               </FormFooter>
             </FormAnimation>
-          )
-        }}
-      </FormBuilder>
-    </>
->>>>>>> d4b3e73d
+          </DragDropContext>
+        )
+      }}
+    </FormBuilder>
   )
 }
 
