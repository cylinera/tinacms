--- conflicted
+++ resolved
@@ -10,17 +10,8 @@
 import FormsList from './FormsList'
 import { DragDropContext, DropResult } from 'react-beautiful-dnd'
 import { LeftArrowIcon } from '@tinacms/icons'
-<<<<<<< HEAD
-import {
-  SIDEBAR_HEADER_HEIGHT,
-  FORM_HEADER_HEIGHT,
-  FORM_FOOTER_HEIGHT,
-  SIDEBAR_WIDTH,
-} from '../Globals'
 import { ResetForm } from './ResetForm'
-=======
 import { FORM_HEADER_HEIGHT } from '../Globals'
->>>>>>> 38a412d8
 
 export const FormsView = () => {
   const [activeFormId, setActiveFormId] = useState<string>()
@@ -88,20 +79,14 @@
                   ))}
               </FormBody>
               <FormFooter>
-<<<<<<< HEAD
                 <ResetForm pristine={pristine} />
-=======
                 {activeForm.actions.length > 0 && (
                   <ActionsMenu actions={activeForm.actions} />
                 )}
 
->>>>>>> 38a412d8
                 <SaveButton onClick={() => handleSubmit()} disabled={pristine}>
                   Save
                 </SaveButton>
-                {editingForm.actions.length > 0 && (
-                  <ActionsMenu actions={editingForm.actions} />
-                )}
               </FormFooter>
             </FormWrapper>
           </DragDropContext>
